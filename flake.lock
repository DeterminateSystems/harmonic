{
  "nodes": {
    "fenix": {
      "inputs": {
        "nixpkgs": [
          "nixpkgs"
        ],
        "rust-analyzer-src": "rust-analyzer-src"
      },
      "locked": {
        "lastModified": 1675319011,
        "narHash": "sha256-03XIeP5ohqMs+AXhKirbZXMjEfmWmasrcnQIZW1hPbM=",
        "owner": "nix-community",
        "repo": "fenix",
        "rev": "5039231f7fbf180ea25b5d7eac907d5058382c1c",
        "type": "github"
      },
      "original": {
        "owner": "nix-community",
        "repo": "fenix",
        "type": "github"
      }
    },
    "lowdown-src": {
      "flake": false,
      "locked": {
        "lastModified": 1633514407,
        "narHash": "sha256-Dw32tiMjdK9t3ETl5fzGrutQTzh2rufgZV4A/BbxuD4=",
        "owner": "kristapsdz",
        "repo": "lowdown",
        "rev": "d2c2b44ff6c27b936ec27358a2653caaef8f73b8",
        "type": "github"
      },
      "original": {
        "owner": "kristapsdz",
        "repo": "lowdown",
        "type": "github"
      }
    },
    "naersk": {
      "inputs": {
        "nixpkgs": [
          "nixpkgs"
        ]
      },
      "locked": {
        "lastModified": 1671096816,
        "narHash": "sha256-ezQCsNgmpUHdZANDCILm3RvtO1xH8uujk/+EqNvzIOg=",
        "owner": "nix-community",
        "repo": "naersk",
        "rev": "d998160d6a076cfe8f9741e56aeec7e267e3e114",
        "type": "github"
      },
      "original": {
        "owner": "nix-community",
        "repo": "naersk",
        "type": "github"
      }
    },
    "nix": {
      "inputs": {
        "lowdown-src": "lowdown-src",
        "nixpkgs": "nixpkgs",
        "nixpkgs-regression": "nixpkgs-regression"
      },
      "locked": {
<<<<<<< HEAD
        "lastModified": 1670334625,
        "narHash": "sha256-sQ9C101CL/eVN5JgH91ozHFWU4+bXr8/Fi/8NQk6xRI=",
        "owner": "nixos",
        "repo": "nix",
        "rev": "ef800f1e73602c0f10951dd789b97e750f37afc0",
=======
        "lastModified": 1674678482,
        "narHash": "sha256-MtVatZVsV+dtjdD4AC4bztrnDFas+WZYHzQMt41FwzU=",
        "owner": "nixos",
        "repo": "nix",
        "rev": "435a16b5556f4171b4204a3f65c9dedf215f168c",
>>>>>>> 48845883
        "type": "github"
      },
      "original": {
        "owner": "nixos",
<<<<<<< HEAD
        "ref": "2.12.0",
=======
        "ref": "2.13.2",
>>>>>>> 48845883
        "repo": "nix",
        "type": "github"
      }
    },
    "nixpkgs": {
      "locked": {
        "lastModified": 1675701457,
        "narHash": "sha256-5KssNLx3G9crNjdXPQjb+b+gPYV3zejYoujtxmAOIh0=",
        "owner": "NixOS",
        "repo": "nixpkgs",
        "rev": "b9118e0197990d717e7ee3430d38db38e1621c49",
        "type": "github"
      },
      "original": {
        "owner": "NixOS",
        "ref": "nixos-22.11-small",
        "repo": "nixpkgs",
        "type": "github"
      }
    },
    "nixpkgs-regression": {
      "locked": {
        "lastModified": 1643052045,
        "narHash": "sha256-uGJ0VXIhWKGXxkeNnq4TvV3CIOkUJ3PAoLZ3HMzNVMw=",
        "owner": "NixOS",
        "repo": "nixpkgs",
        "rev": "215d4d0fd80ca5163643b03a33fde804a29cc1e2",
        "type": "github"
      },
      "original": {
        "owner": "NixOS",
        "repo": "nixpkgs",
        "rev": "215d4d0fd80ca5163643b03a33fde804a29cc1e2",
        "type": "github"
      }
    },
    "nixpkgs_2": {
      "locked": {
        "lastModified": 1672580127,
        "narHash": "sha256-3lW3xZslREhJogoOkjeZtlBtvFMyxHku7I/9IVehhT8=",
        "owner": "nixos",
        "repo": "nixpkgs",
        "rev": "0874168639713f547c05947c76124f78441ea46c",
        "type": "github"
      },
      "original": {
        "owner": "nixos",
        "ref": "nixos-22.05",
        "repo": "nixpkgs",
        "type": "github"
      }
    },
    "root": {
      "inputs": {
        "fenix": "fenix",
        "naersk": "naersk",
        "nix": "nix",
        "nixpkgs": "nixpkgs_2"
      }
    },
    "rust-analyzer-src": {
      "flake": false,
      "locked": {
        "lastModified": 1675281619,
        "narHash": "sha256-cxZylukIcY5Ik29zXD+7e8krHVZ4XnTYJsjLkQRk3v8=",
        "owner": "rust-lang",
        "repo": "rust-analyzer",
        "rev": "ccd142c6163c992dfb482b85bbddbb7b3370c9c8",
        "type": "github"
      },
      "original": {
        "owner": "rust-lang",
        "ref": "nightly",
        "repo": "rust-analyzer",
        "type": "github"
      }
    }
  },
  "root": "root",
  "version": 7
}<|MERGE_RESOLUTION|>--- conflicted
+++ resolved
@@ -64,28 +64,16 @@
         "nixpkgs-regression": "nixpkgs-regression"
       },
       "locked": {
-<<<<<<< HEAD
-        "lastModified": 1670334625,
-        "narHash": "sha256-sQ9C101CL/eVN5JgH91ozHFWU4+bXr8/Fi/8NQk6xRI=",
-        "owner": "nixos",
-        "repo": "nix",
-        "rev": "ef800f1e73602c0f10951dd789b97e750f37afc0",
-=======
         "lastModified": 1674678482,
         "narHash": "sha256-MtVatZVsV+dtjdD4AC4bztrnDFas+WZYHzQMt41FwzU=",
         "owner": "nixos",
         "repo": "nix",
         "rev": "435a16b5556f4171b4204a3f65c9dedf215f168c",
->>>>>>> 48845883
         "type": "github"
       },
       "original": {
         "owner": "nixos",
-<<<<<<< HEAD
-        "ref": "2.12.0",
-=======
         "ref": "2.13.2",
->>>>>>> 48845883
         "repo": "nix",
         "type": "github"
       }
