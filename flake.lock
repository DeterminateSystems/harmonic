--- conflicted
+++ resolved
@@ -8,19 +8,11 @@
         "rust-analyzer-src": "rust-analyzer-src"
       },
       "locked": {
-<<<<<<< HEAD
-        "lastModified": 1677047105,
-        "narHash": "sha256-yWa0IeCycrRxLFMLJToCcQcU6UTCPChXwLS+qWZqSnY=",
-        "owner": "nix-community",
-        "repo": "fenix",
-        "rev": "300bb8bc59d37762ec0ec3028d6f66c55c33a082",
-=======
         "lastModified": 1677219923,
         "narHash": "sha256-gvNqjERVoc7f9NSBqZCA5RqAX3HjJA+KOhjN0jNaXw0=",
         "owner": "nix-community",
         "repo": "fenix",
         "rev": "20d2fcd01df0c3db0429112ab3d911ee0bc3a3b5",
->>>>>>> d7c14d66
         "type": "github"
       },
       "original": {
@@ -120,11 +112,11 @@
     },
     "nixpkgs_2": {
       "locked": {
-        "lastModified": 1677050843,
-        "narHash": "sha256-3fcFxn58eCtrXrVPeW/nAg6NR5wUERVEf8zOtjPDzuM=",
+        "lastModified": 1677816901,
         "owner": "nixos",
         "repo": "nixpkgs",
-        "rev": "9e0eed654c705c7cafe192a8eba1610217f70544",
+        "rev": "0749042bfaa2f4efa70ac829c5387133cfc0a337",
+        "treeHash": "a8e8f19a9770146c4f38eda8aedbbd16c872cd22",
         "type": "github"
       },
       "original": {
