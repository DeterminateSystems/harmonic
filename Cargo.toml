[package]
name = "harmonic"
description = "A `nix` installer"
version = "0.0.0-unreleased"
edition = "2021"
resolver = "2"

[package.metadata.riff.targets.aarch64-apple-darwin]
build-inputs = ["darwin.apple_sdk.frameworks.Security"]

[package.metadata.riff.targets.x86_64-apple-darwin]
build-inputs = ["darwin.apple_sdk.frameworks.Security"]

[features]
default = ["cli"]
cli = [ "eyre", "color-eyre", "clap", "tracing-subscriber", "tracing-error", "atty" ]

[[bin]]
name = "harmonic"
required-features = [ "cli" ]

[dependencies]
async-trait = { version = "0.1.57", default-features = false }
atty = { version = "0.2.14", default-features = false, optional = true }
bytes = { version = "1.2.1", default-features = false, features = ["std", "serde"] }
clap = { version = "4", features = ["std", "color", "usage", "help", "error-context", "suggestions", "derive", "env"], optional = true }
color-eyre = { version = "0.6.2", default-features = false, features = [ "track-caller", "tracing-error", "capture-spantrace", "color-spantrace" ], optional = true }
eyre = { version = "0.6.8", default-features = false, features = [ "track-caller" ], optional = true }
glob = { version = "0.3.0", default-features = false }
nix = { version = "0.26.0", default-features = false, features = ["user", "fs", "process", "term"] }
owo-colors = { version = "3.5.0", default-features = false, features = [ "supports-colors" ] }
reqwest = { version = "0.11.11", default-features = false, features = ["rustls-tls", "stream"] }
serde = { version = "1.0.144", default-features = false, features = [ "std", "derive" ] }
serde_json = { version = "1.0.85", default-features = false, features = [ "std" ] }
serde_with = { version = "2.0.1", default-features = false, features = [ "std", "macros" ] }
tar = { version = "0.4.38", default-features = false, features = [ "xattr" ] }
target-lexicon = { version = "0.12.4", default-features = false, features = [ "std" ] }
thiserror = { version = "1.0.33", default-features = false }
tokio = { version = "1.21.0", default-features = false, features = ["time", "io-std", "process", "fs", "signal", "tracing", "rt-multi-thread", "macros", "io-util", "parking_lot" ] }
tracing = { version = "0.1.36", default-features = false, features = [ "std", "attributes" ] }
tracing-error = { version = "0.2.0", default-features = false, optional = true, features = ["traced-error"] }
tracing-subscriber = { version = "0.3.15", default-features = false, features = [ "std", "registry", "fmt", "json", "ansi", "env-filter" ], optional = true }
url = { version = "2.3.1", default-features = false, features = ["serde"] }
xz2 = { version = "0.1.7", default-features = false, features = ["static", "tokio"] }
plist = { version = "1.3.1", default-features = false, features = [ "serde" ]}
dirs = { version = "4.0.0", default-features = false }
typetag = { version = "0.2.3", default-features = false }
dyn-clone = { version = "1.0.9", default-features = false }
rand = { version = "0.8.5", default-features = false, features = [ "std", "std_rng" ] }
semver = { version = "1.0.14", default-features = false, features = ["serde", "std"] }
term = { version = "0.7.0", default-features = false }

[dev-dependencies]
<<<<<<< HEAD
eyre = { version = "0.6.8", default-features = false, features = [ "track-caller" ] }
=======
eyre = "0.6.8"

[profile.release]
strip = true  # Automatically strip symbols from the binary.
opt-level = "z"  # Optimize for size.
lto = true
>>>>>>> fce44700
<|MERGE_RESOLUTION|>--- conflicted
+++ resolved
@@ -51,13 +51,9 @@
 term = { version = "0.7.0", default-features = false }
 
 [dev-dependencies]
-<<<<<<< HEAD
 eyre = { version = "0.6.8", default-features = false, features = [ "track-caller" ] }
-=======
-eyre = "0.6.8"
 
 [profile.release]
 strip = true  # Automatically strip symbols from the binary.
 opt-level = "z"  # Optimize for size.
-lto = true
->>>>>>> fce44700
+lto = true