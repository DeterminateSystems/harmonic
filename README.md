--- conflicted
+++ resolved
@@ -28,11 +28,6 @@
 
 Differing from the current official [Nix](https://github.com/NixOS/nix) installer scripts:
 
-<<<<<<< HEAD
-* Nix is installed with the `nix-command` and `flakes` features enabled in the `nix.conf`
-* `nix-installer` stores an installation receipt (for uninstalling) at `/nix/receipt.json` as well as a copy of the install binary at `/nix/nix-installer`
-* `NIX_SSL_CERT_FILE` is set in the various shell profiles if the `ssl-cert-file` argument is used.
-=======
 * In `nix.conf`:
   + the `nix-command` and `flakes` features are enabled
   + `bash-prompt-prefix` is set
@@ -40,7 +35,7 @@
   * `extra-nix-path` is set to `nixpkgs=flake:nixpkgs`
 * an installation receipt (for uninstalling) is stored at `/nix/receipt.json` as well as a copy of the install binary at `/nix/nix-installer`
 * `nix-channel --update` is not run, `~/.nix-channels` is not provisioned
->>>>>>> f98fbbac
+* `NIX_SSL_CERT_FILE` is set in the various shell profiles if the `ssl-cert-file` argument is used.
 
 ## Motivations
 
