--- conflicted
+++ resolved
@@ -1,7 +1,7 @@
 /*! [`BuiltinPlanner`]s and traits to create new types which can be used to plan out an [`InstallPlan`]
 
 It's a [`Planner`]s job to construct (if possible) a valid [`InstallPlan`] for the host. Some planners,
-like [`LinuxMulti`](linux::LinuxMulti), are operating system specific. Others, like [`SteamDeck`](specific::SteamDeck), are device specific.
+like [`LinuxMulti`](linux::LinuxMulti), are operating system specific. Others, like [`SteamDeck`](linux::SteamDeck), are device specific.
 
 [`Planner`]s contain their planner specific settings, typically alongside a [`CommonSettings`][crate::settings::CommonSettings].
 
@@ -114,12 +114,7 @@
     LinuxMulti(linux::LinuxMulti),
     /// A standard MacOS (Darwin) multi-user install
     DarwinMulti(darwin::DarwinMulti),
-<<<<<<< HEAD
     SteamDeck(linux::SteamDeck),
-=======
-    /// An install suitable for the Valve Steam Deck console
-    SteamDeck(specific::SteamDeck),
->>>>>>> c39bf0a5
 }
 
 impl BuiltinPlanner {
