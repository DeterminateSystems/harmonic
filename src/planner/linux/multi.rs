use crate::{
    action::{
        base::CreateDirectory,
        common::{ConfigureNix, ProvisionNix},
        linux::StartSystemdUnit,
    },
    planner::Planner,
    Action, BuiltinPlanner, CommonSettings,
};
use std::{collections::HashMap, path::Path};

#[derive(Debug, Clone, clap::Parser, serde::Serialize, serde::Deserialize)]
pub struct LinuxMulti {
    #[clap(flatten)]
    pub settings: CommonSettings,
}

#[async_trait::async_trait]
#[typetag::serde(name = "linux-multi")]
impl Planner for LinuxMulti {
    async fn default() -> Result<Self, Box<dyn std::error::Error + Sync + Send>> {
        Ok(Self {
            settings: CommonSettings::default()?,
        })
    }

    async fn plan(&self) -> Result<Vec<Box<dyn Action>>, Box<dyn std::error::Error + Sync + Send>> {
        // If on NixOS, running `harmonic` is pointless
        // NixOS always sets up this file as part of setting up /etc itself: https://github.com/NixOS/nixpkgs/blob/bdd39e5757d858bd6ea58ed65b4a2e52c8ed11ca/nixos/modules/system/etc/setup-etc.pl#L145
        if Path::new("/etc/NIXOS").exists() {
            return Err(Error::NixOs.into());
        }

        // For now, we don't try to repair the user's Nix install or anything special.
        if let Ok(_) = tokio::process::Command::new("nix-env")
            .arg("--version")
            .stdin(std::process::Stdio::null())
            .status()
            .await
        {
            return Err(Error::NixExists.into());
        }

<<<<<<< HEAD
        Ok(InstallPlan {
            planner: Box::new(self.clone()),
            actions: vec![
                Box::new(
                    CreateDirectory::plan("/nix", None, None, 0o0755, true)
                        .await
                        .map_err(|v| Error::Action(v.into()))?,
                ),
                Box::new(
                    ProvisionNix::plan(self.settings.clone())
                        .await
                        .map_err(|v| Error::Action(v.into()))?,
                ),
                Box::new(
                    ConfigureNix::plan(self.settings)
                        .await
                        .map_err(|v| Error::Action(v.into()))?,
                ),
                Box::new(
                    StartSystemdUnit::plan("nix-daemon.socket".to_string())
                        .await
                        .map_err(|v| Error::Action(v.into()))?,
                ),
            ],
        })
=======
        Ok(vec![
            Box::new(
                CreateDirectory::plan("/nix", None, None, 0o0755, true)
                    .await
                    .map_err(|v| Error::Action(v.into()))?,
            ),
            Box::new(
                ProvisionNix::plan(&self.settings.clone())
                    .await
                    .map_err(|v| Error::Action(v.into()))?,
            ),
            Box::new(
                ConfigureNix::plan(&self.settings)
                    .await
                    .map_err(|v| Error::Action(v.into()))?,
            ),
        ])
>>>>>>> f1d12149
    }

    fn settings(
        &self,
    ) -> Result<HashMap<String, serde_json::Value>, Box<dyn std::error::Error + Sync + Send>> {
        let Self { settings } = self;
        let mut map = HashMap::default();

        map.extend(settings.describe()?.into_iter());

        Ok(map)
    }
}

impl Into<BuiltinPlanner> for LinuxMulti {
    fn into(self) -> BuiltinPlanner {
        BuiltinPlanner::LinuxMulti(self)
    }
}

#[derive(thiserror::Error, Debug)]
enum Error {
    #[error("NixOS already has Nix installed")]
    NixOs,
    #[error("`nix` is already a valid command, so it is installed")]
    NixExists,
    #[error("Error planning action")]
    Action(
        #[source]
        #[from]
        Box<dyn std::error::Error + Send + Sync>,
    ),
}<|MERGE_RESOLUTION|>--- conflicted
+++ resolved
@@ -41,33 +41,6 @@
             return Err(Error::NixExists.into());
         }
 
-<<<<<<< HEAD
-        Ok(InstallPlan {
-            planner: Box::new(self.clone()),
-            actions: vec![
-                Box::new(
-                    CreateDirectory::plan("/nix", None, None, 0o0755, true)
-                        .await
-                        .map_err(|v| Error::Action(v.into()))?,
-                ),
-                Box::new(
-                    ProvisionNix::plan(self.settings.clone())
-                        .await
-                        .map_err(|v| Error::Action(v.into()))?,
-                ),
-                Box::new(
-                    ConfigureNix::plan(self.settings)
-                        .await
-                        .map_err(|v| Error::Action(v.into()))?,
-                ),
-                Box::new(
-                    StartSystemdUnit::plan("nix-daemon.socket".to_string())
-                        .await
-                        .map_err(|v| Error::Action(v.into()))?,
-                ),
-            ],
-        })
-=======
         Ok(vec![
             Box::new(
                 CreateDirectory::plan("/nix", None, None, 0o0755, true)
@@ -84,8 +57,12 @@
                     .await
                     .map_err(|v| Error::Action(v.into()))?,
             ),
+            Box::new(
+                StartSystemdUnit::plan("nix-daemon.socket".to_string())
+                    .await
+                    .map_err(|v| Error::Action(v.into()))?,
+            ),
         ])
->>>>>>> f1d12149
     }
 
     fn settings(
