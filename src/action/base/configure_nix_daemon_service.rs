use std::path::{Path, PathBuf};

use target_lexicon::OperatingSystem;
use tokio::fs::remove_file;
use tokio::process::Command;

use crate::execute_command;

use crate::{
    action::{Action, ActionDescription, ActionState},
    BoxableError,
};

const SERVICE_SRC: &str = "/nix/var/nix/profiles/default/lib/systemd/system/nix-daemon.service";
const SOCKET_SRC: &str = "/nix/var/nix/profiles/default/lib/systemd/system/nix-daemon.socket";
const TMPFILES_SRC: &str = "/nix/var/nix/profiles/default/lib/tmpfiles.d/nix-daemon.conf";
const TMPFILES_DEST: &str = "/etc/tmpfiles.d/nix-daemon.conf";
const DARWIN_NIX_DAEMON_DEST: &str = "/Library/LaunchDaemons/org.nixos.nix-daemon.plist";

#[derive(Debug, serde::Deserialize, serde::Serialize, Clone)]
pub struct ConfigureNixDaemonService {
    action_state: ActionState,
}

impl ConfigureNixDaemonService {
    #[tracing::instrument(skip_all)]
    pub async fn plan() -> Result<Self, Box<dyn std::error::Error + Send + Sync>> {
        match OperatingSystem::host() {
            OperatingSystem::MacOSX {
                major: _,
                minor: _,
                patch: _,
            }
            | OperatingSystem::Darwin => (),
            _ => {
                if !Path::new("/run/systemd/system").exists() {
                    return Err(ConfigureNixDaemonServiceError::InitNotSupported.boxed());
                }
            },
        };

        Ok(Self {
            action_state: ActionState::Uncompleted,
        })
    }
}

#[async_trait::async_trait]
#[typetag::serde(name = "configure_nix_daemon")]
impl Action for ConfigureNixDaemonService {
    fn tracing_synopsis(&self) -> String {
        "Configure Nix daemon related settings with systemd".to_string()
    }
    fn execute_description(&self) -> Vec<ActionDescription> {
        vec![ActionDescription::new(
            self.tracing_synopsis(),
            vec![
                "Run `systemd-tempfiles --create --prefix=/nix/var/nix`".to_string(),
                "Run `systemctl link {SERVICE_SRC}`".to_string(),
                "Run `systemctl link {SOCKET_SRC}`".to_string(),
                "Run `systemctl daemon-reload`".to_string(),
            ],
        )]
    }

    #[tracing::instrument(skip_all)]
    async fn execute(&mut self) -> Result<(), Box<dyn std::error::Error + Send + Sync>> {
        let Self { action_state: _ } = self;

        match OperatingSystem::host() {
            OperatingSystem::MacOSX {
                major: _,
                minor: _,
                patch: _,
            }
            | OperatingSystem::Darwin => {
                let src = Path::new("/nix/var/nix/profiles/default/Library/LaunchDaemons/org.nixos.nix-daemon.plist");
                tokio::fs::copy(src.clone(), DARWIN_NIX_DAEMON_DEST)
                    .await
                    .map_err(|e| {
                        ConfigureNixDaemonServiceError::Copy(
                            src.to_path_buf(),
                            PathBuf::from(DARWIN_NIX_DAEMON_DEST),
                            e,
                        )
                        .boxed()
                    })?;

                execute_command(
                    Command::new("launchctl")
                        .process_group(0)
                        .arg("load")
                        .arg(DARWIN_NIX_DAEMON_DEST)
                        .stdin(std::process::Stdio::null()),
                )
                .await
                .map_err(|e| ConfigureNixDaemonServiceError::Command(e).boxed())?;
            },
            _ => {
                tracing::trace!(src = TMPFILES_SRC, dest = TMPFILES_DEST, "Symlinking");
                tokio::fs::symlink(TMPFILES_SRC, TMPFILES_DEST)
                    .await
                    .map_err(|e| {
                        ConfigureNixDaemonServiceError::Symlink(
                            PathBuf::from(TMPFILES_SRC),
                            PathBuf::from(TMPFILES_DEST),
                            e,
                        )
                        .boxed()
                    })?;

                execute_command(
                    Command::new("systemd-tmpfiles")
                        .process_group(0)
                        .arg("--create")
                        .arg("--prefix=/nix/var/nix")
                        .stdin(std::process::Stdio::null()),
                )
                .await
                .map_err(|e| ConfigureNixDaemonServiceError::Command(e).boxed())?;

<<<<<<< HEAD
                execute_command(Command::new("systemctl").arg("link").arg(SERVICE_SRC))
                    .await
                    .map_err(|e| ConfigureNixDaemonServiceError::Command(e).boxed())?;

                execute_command(Command::new("systemctl").arg("link").arg(SOCKET_SRC))
                    .await
                    .map_err(|e| ConfigureNixDaemonServiceError::Command(e).boxed())?;

                execute_command(Command::new("systemctl").arg("daemon-reload"))
                    .await
                    .map_err(|e| ConfigureNixDaemonServiceError::Command(e).boxed())?;
=======
                execute_command(
                    Command::new("systemctl")
                        .process_group(0)
                        .arg("link")
                        .arg(SERVICE_SRC)
                        .stdin(std::process::Stdio::null()),
                )
                .await
                .map_err(|e| ConfigureNixDaemonServiceError::Command(e).boxed())?;

                execute_command(
                    Command::new("systemctl")
                        .process_group(0)
                        .arg("link")
                        .arg(SOCKET_SRC)
                        .stdin(std::process::Stdio::null()),
                )
                .await
                .map_err(|e| ConfigureNixDaemonServiceError::Command(e).boxed())?;

                execute_command(
                    Command::new("systemctl")
                        .process_group(0)
                        .arg("daemon-reload")
                        .stdin(std::process::Stdio::null()),
                )
                .await
                .map_err(|e| ConfigureNixDaemonServiceError::Command(e).boxed())?;
>>>>>>> f1d12149

                execute_command(
                    Command::new("systemctl")
                        .process_group(0)
                        .arg("enable")
                        .arg("--now")
                        .arg("nix-daemon.socket"),
                )
                .await
                .map_err(|e| ConfigureNixDaemonServiceError::Command(e).boxed())?;
            },
        };

        Ok(())
    }

    fn revert_description(&self) -> Vec<ActionDescription> {
        vec![ActionDescription::new(
            "Unconfigure Nix daemon related settings with systemd".to_string(),
            vec![
                "Run `systemctl disable {SOCKET_SRC}`".to_string(),
                "Run `systemctl disable {SERVICE_SRC}`".to_string(),
                "Run `systemd-tempfiles --remove --prefix=/nix/var/nix`".to_string(),
                "Run `systemctl daemon-reload`".to_string(),
            ],
        )]
    }

    #[tracing::instrument(skip_all)]
    async fn revert(&mut self) -> Result<(), Box<dyn std::error::Error + Send + Sync>> {
        match OperatingSystem::host() {
            OperatingSystem::MacOSX {
                major: _,
                minor: _,
                patch: _,
            }
            | OperatingSystem::Darwin => {
                execute_command(
                    Command::new("launchctl")
                        .process_group(0)
                        .arg("unload")
                        .arg(DARWIN_NIX_DAEMON_DEST),
                )
                .await
                .map_err(|e| ConfigureNixDaemonServiceError::Command(e).boxed())?;
            },
            _ => {
                // We separate stop and disable (instead of using `--now`) to avoid cases where the service isn't started, but is enabled.

                let socket_is_active = is_active("nix-daemon.socket").await?;
                let socket_is_enabled = is_enabled("nix-daemon.socket").await?;
                let service_is_active = is_active("nix-daemon.service").await?;
                let service_is_enabled = is_enabled("nix-daemon.service").await?;

                if socket_is_active {
                    execute_command(
                        Command::new("systemctl")
                            .process_group(0)
                            .args(["stop", "nix-daemon.socket"])
                            .stdin(std::process::Stdio::null()),
                    )
                    .await
                    .map_err(|e| ConfigureNixDaemonServiceError::Command(e).boxed())?;
                }

                if socket_is_enabled {
                    execute_command(
                        Command::new("systemctl")
                            .process_group(0)
                            .args(["disable", "nix-daemon.socket"])
                            .stdin(std::process::Stdio::null()),
                    )
                    .await
                    .map_err(|e| ConfigureNixDaemonServiceError::Command(e).boxed())?;
                }

                if service_is_active {
                    execute_command(
                        Command::new("systemctl")
                            .process_group(0)
                            .args(["stop", "nix-daemon.service"])
                            .stdin(std::process::Stdio::null()),
                    )
                    .await
                    .map_err(|e| ConfigureNixDaemonServiceError::Command(e).boxed())?;
                }

                if service_is_enabled {
                    execute_command(
                        Command::new("systemctl")
                            .process_group(0)
                            .args(["disable", "nix-daemon.service"])
                            .stdin(std::process::Stdio::null()),
                    )
                    .await
                    .map_err(|e| ConfigureNixDaemonServiceError::Command(e).boxed())?;
                }

                execute_command(
                    Command::new("systemd-tmpfiles")
                        .process_group(0)
                        .arg("--remove")
                        .arg("--prefix=/nix/var/nix")
                        .stdin(std::process::Stdio::null()),
                )
                .await
                .map_err(|e| ConfigureNixDaemonServiceError::Command(e).boxed())?;

                remove_file(TMPFILES_DEST).await.map_err(|e| {
                    ConfigureNixDaemonServiceError::RemoveFile(PathBuf::from(TMPFILES_DEST), e)
                        .boxed()
                })?;

                execute_command(
                    Command::new("systemctl")
                        .process_group(0)
                        .arg("daemon-reload")
                        .stdin(std::process::Stdio::null()),
                )
                .await
                .map_err(|e| ConfigureNixDaemonServiceError::Command(e).boxed())?;
            },
        };

        Ok(())
    }

    fn action_state(&self) -> ActionState {
        self.action_state
    }

    fn set_action_state(&mut self, action_state: ActionState) {
        self.action_state = action_state;
    }
}

#[derive(Debug, thiserror::Error)]
pub enum ConfigureNixDaemonServiceError {
    #[error("Symlinking from `{0}` to `{1}`")]
    Symlink(
        std::path::PathBuf,
        std::path::PathBuf,
        #[source] std::io::Error,
    ),
    #[error("Set mode `{0}` on `{1}`")]
    SetPermissions(u32, std::path::PathBuf, #[source] std::io::Error),
    #[error("Command failed to execute")]
    Command(#[source] std::io::Error),
    #[error("Remove file `{0}`")]
    RemoveFile(std::path::PathBuf, #[source] std::io::Error),
    #[error("Copying file `{0}` to `{1}`")]
    Copy(
        std::path::PathBuf,
        std::path::PathBuf,
        #[source] std::io::Error,
    ),
    #[error("No supported init system found")]
    InitNotSupported,
}

async fn is_active(unit: &str) -> Result<bool, Box<dyn std::error::Error + Send + Sync>> {
    let output = Command::new("systemctl")
        .arg("is-active")
        .arg(unit)
        .output()
        .await?;
    if String::from_utf8(output.stdout)?.starts_with("active") {
        tracing::trace!(%unit, "Is active");
        Ok(true)
    } else {
        tracing::trace!(%unit, "Is not active");
        Ok(false)
    }
}

async fn is_enabled(unit: &str) -> Result<bool, Box<dyn std::error::Error + Send + Sync>> {
    let output = Command::new("systemctl")
        .arg("is-enabled")
        .arg(unit)
        .output()
        .await?;
    let stdout = String::from_utf8(output.stdout)?;
    if stdout.starts_with("enabled") || stdout.starts_with("linked") {
        tracing::trace!(%unit, "Is enabled");
        Ok(true)
    } else {
        tracing::trace!(%unit, "Is not enabled");
        Ok(false)
    }
}<|MERGE_RESOLUTION|>--- conflicted
+++ resolved
@@ -119,19 +119,6 @@
                 .await
                 .map_err(|e| ConfigureNixDaemonServiceError::Command(e).boxed())?;
 
-<<<<<<< HEAD
-                execute_command(Command::new("systemctl").arg("link").arg(SERVICE_SRC))
-                    .await
-                    .map_err(|e| ConfigureNixDaemonServiceError::Command(e).boxed())?;
-
-                execute_command(Command::new("systemctl").arg("link").arg(SOCKET_SRC))
-                    .await
-                    .map_err(|e| ConfigureNixDaemonServiceError::Command(e).boxed())?;
-
-                execute_command(Command::new("systemctl").arg("daemon-reload"))
-                    .await
-                    .map_err(|e| ConfigureNixDaemonServiceError::Command(e).boxed())?;
-=======
                 execute_command(
                     Command::new("systemctl")
                         .process_group(0)
@@ -160,7 +147,6 @@
                 )
                 .await
                 .map_err(|e| ConfigureNixDaemonServiceError::Command(e).boxed())?;
->>>>>>> f1d12149
 
                 execute_command(
                     Command::new("systemctl")
