use tokio::process::Command;

<<<<<<< HEAD
use crate::action::{ActionError, StatefulAction};
=======
use crate::action::{ActionState, StatefulAction};
>>>>>>> ae37842a
use crate::execute_command;

use crate::{
    action::{Action, ActionDescription},
    BoxableError,
};

/**
Start a given systemd unit
 */
#[derive(Debug, serde::Deserialize, serde::Serialize, Clone)]
pub struct StartSystemdUnit {
    unit: String,
}

impl StartSystemdUnit {
    #[tracing::instrument(skip_all)]
<<<<<<< HEAD
    pub async fn plan(unit: String) -> Result<StatefulAction<Self>, ActionError> {
        Ok(Self { unit }.into())
=======
    pub async fn plan(
        unit: impl AsRef<str>,
    ) -> Result<StatefulAction<Self>, Box<dyn std::error::Error + Send + Sync>> {
        Ok(StatefulAction {
            action: Self {
                unit: unit.as_ref().to_string(),
            },
            state: ActionState::Uncompleted,
        })
>>>>>>> ae37842a
    }
}

#[async_trait::async_trait]
#[typetag::serde(name = "start_systemd_unit")]
impl Action for StartSystemdUnit {
    fn tracing_synopsis(&self) -> String {
        format!("Enable (and start) the systemd unit {}", self.unit)
    }

    fn execute_description(&self) -> Vec<ActionDescription> {
        vec![ActionDescription::new(self.tracing_synopsis(), vec![])]
    }

    #[tracing::instrument(skip_all, fields(
        unit = %self.unit,
    ))]
    async fn execute(&mut self) -> Result<(), ActionError> {
        let Self { unit, .. } = self;

        // TODO(@Hoverbear): Handle proxy vars
        execute_command(
            Command::new("systemctl")
                .process_group(0)
                .arg("enable")
                .arg("--now")
                .arg(format!("{unit}"))
                .stdin(std::process::Stdio::null()),
        )
        .await
        .map_err(|e| StartSystemdUnitError::Command(e).boxed())?;

        Ok(())
    }

    fn revert_description(&self) -> Vec<ActionDescription> {
        vec![ActionDescription::new(
            format!("Disable (and stop) the systemd unit {}", self.unit),
            vec![],
        )]
    }

    #[tracing::instrument(skip_all, fields(
        unit = %self.unit,
    ))]
    async fn revert(&mut self) -> Result<(), ActionError> {
        let Self { unit, .. } = self;

        execute_command(
            Command::new("systemctl")
                .process_group(0)
                .arg("disable")
                .arg(format!("{unit}"))
                .stdin(std::process::Stdio::null()),
        )
        .await
        .map_err(|e| StartSystemdUnitError::Command(e).boxed())?;

        // We do both to avoid an error doing `disable --now` if the user did stop it already somehow.
        execute_command(
            Command::new("systemctl")
                .process_group(0)
                .arg("stop")
                .arg(format!("{unit}"))
                .stdin(std::process::Stdio::null()),
        )
        .await
        .map_err(|e| StartSystemdUnitError::Command(e).boxed())?;

        Ok(())
    }
}

#[derive(Debug, thiserror::Error)]
pub enum StartSystemdUnitError {
    #[error("Failed to execute command")]
    Command(#[source] std::io::Error),
}<|MERGE_RESOLUTION|>--- conflicted
+++ resolved
@@ -1,10 +1,6 @@
 use tokio::process::Command;
 
-<<<<<<< HEAD
-use crate::action::{ActionError, StatefulAction};
-=======
-use crate::action::{ActionState, StatefulAction};
->>>>>>> ae37842a
+use crate::action::{ActionError, ActionState, StatefulAction};
 use crate::execute_command;
 
 use crate::{
@@ -22,20 +18,13 @@
 
 impl StartSystemdUnit {
     #[tracing::instrument(skip_all)]
-<<<<<<< HEAD
-    pub async fn plan(unit: String) -> Result<StatefulAction<Self>, ActionError> {
-        Ok(Self { unit }.into())
-=======
-    pub async fn plan(
-        unit: impl AsRef<str>,
-    ) -> Result<StatefulAction<Self>, Box<dyn std::error::Error + Send + Sync>> {
+    pub async fn plan(unit: impl AsRef<str>) -> Result<StatefulAction<Self>, ActionError> {
         Ok(StatefulAction {
             action: Self {
                 unit: unit.as_ref().to_string(),
             },
             state: ActionState::Uncompleted,
         })
->>>>>>> ae37842a
     }
 }
 
