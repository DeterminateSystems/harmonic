use crate::action::{
    base::{create_or_insert_into_file, CreateOrInsertIntoFile},
    macos::{
        BootstrapLaunchctlService, CreateApfsVolume, CreateSyntheticObjects, EnableOwnership,
        EncryptApfsVolume, UnmountApfsVolume,
    },
    Action, ActionDescription, ActionError, ActionErrorKind, ActionTag, StatefulAction,
};
use std::{
    path::{Path, PathBuf},
    time::Duration,
};
use tokio::process::Command;
use tracing::{span, Span};

use super::{create_fstab_entry::CreateFstabEntry, CreateVolumeService, KickstartLaunchctlService};

pub const NIX_VOLUME_MOUNTD_DEST: &str = "/Library/LaunchDaemons/org.nixos.darwin-store.plist";

/// Create an APFS volume
#[derive(Debug, serde::Deserialize, serde::Serialize, Clone)]
pub struct CreateNixVolume {
    disk: PathBuf,
    name: String,
    case_sensitive: bool,
    encrypt: bool,
    create_or_append_synthetic_conf: StatefulAction<CreateOrInsertIntoFile>,
    create_synthetic_objects: StatefulAction<CreateSyntheticObjects>,
    unmount_volume: StatefulAction<UnmountApfsVolume>,
    create_volume: StatefulAction<CreateApfsVolume>,
    create_fstab_entry: StatefulAction<CreateFstabEntry>,
    encrypt_volume: Option<StatefulAction<EncryptApfsVolume>>,
    setup_volume_daemon: StatefulAction<CreateVolumeService>,
    bootstrap_volume: StatefulAction<BootstrapLaunchctlService>,
    kickstart_launchctl_service: StatefulAction<KickstartLaunchctlService>,
    enable_ownership: StatefulAction<EnableOwnership>,
}

impl CreateNixVolume {
    #[tracing::instrument(level = "debug", skip_all)]
    pub async fn plan(
        disk: impl AsRef<Path>,
        name: String,
        case_sensitive: bool,
        encrypt: bool,
    ) -> Result<StatefulAction<Self>, ActionError> {
        let disk = disk.as_ref();
        let create_or_append_synthetic_conf = CreateOrInsertIntoFile::plan(
            "/etc/synthetic.conf",
            None,
            None,
            None,
            "nix\n".into(), /* The newline is required otherwise it segfaults */
            create_or_insert_into_file::Position::End,
        )
        .await
        .map_err(Self::error)?;

        let create_synthetic_objects = CreateSyntheticObjects::plan().await.map_err(Self::error)?;

        let unmount_volume = UnmountApfsVolume::plan(disk, name.clone())
            .await
            .map_err(Self::error)?;

        let create_volume = CreateApfsVolume::plan(disk, name.clone(), case_sensitive)
            .await
            .map_err(Self::error)?;

        let create_fstab_entry = CreateFstabEntry::plan(name.clone(), &create_volume)
            .await
            .map_err(Self::error)?;

        let encrypt_volume = if encrypt {
            Some(EncryptApfsVolume::plan(disk, &name, &create_volume).await?)
        } else {
            None
        };

        let setup_volume_daemon = CreateVolumeService::plan(
            NIX_VOLUME_MOUNTD_DEST,
            "org.nixos.darwin-store",
            name.clone(),
            "/nix",
            encrypt,
        )
        .await
        .map_err(Self::error)?;

        let bootstrap_volume = BootstrapLaunchctlService::plan(
            "system",
            "org.nixos.darwin-store",
            NIX_VOLUME_MOUNTD_DEST,
        )
        .await
        .map_err(Self::error)?;
        let kickstart_launchctl_service =
            KickstartLaunchctlService::plan("system", "org.nixos.darwin-store")
                .await
                .map_err(Self::error)?;
        let enable_ownership = EnableOwnership::plan("/nix").await.map_err(Self::error)?;

        Ok(Self {
            disk: disk.to_path_buf(),
            name,
            case_sensitive,
            encrypt,
            create_or_append_synthetic_conf,
            create_synthetic_objects,
            unmount_volume,
            create_volume,
            create_fstab_entry,
            encrypt_volume,
            setup_volume_daemon,
            bootstrap_volume,
            kickstart_launchctl_service,
            enable_ownership,
        }
        .into())
    }
}

#[async_trait::async_trait]
#[typetag::serde(name = "create_apfs_volume")]
impl Action for CreateNixVolume {
    fn action_tag() -> ActionTag {
        ActionTag("create_nix_volume")
    }
    fn tracing_synopsis(&self) -> String {
        format!(
            "Create an{maybe_encrypted} APFS volume `{name}` for Nix on `{disk}` and add it to `/etc/fstab` mounting on `/nix`",
            maybe_encrypted = if self.encrypt { " encrypted" } else { "" }, 
            name = self.name,
            disk = self.disk.display(),
        )
    }

    fn tracing_span(&self) -> Span {
        span!(
            tracing::Level::DEBUG,
            "create_apfs_volume",
            disk = tracing::field::display(self.disk.display()),
            name = self.name
        )
    }

    fn execute_description(&self) -> Vec<ActionDescription> {
        let mut explanation = vec![
            self.create_or_append_synthetic_conf.tracing_synopsis(),
            self.create_synthetic_objects.tracing_synopsis(),
            self.unmount_volume.tracing_synopsis(),
            self.create_volume.tracing_synopsis(),
            self.create_fstab_entry.tracing_synopsis(),
        ];
        if let Some(encrypt_volume) = &self.encrypt_volume {
            explanation.push(encrypt_volume.tracing_synopsis());
        }
        explanation.append(&mut vec![
            self.setup_volume_daemon.tracing_synopsis(),
            self.bootstrap_volume.tracing_synopsis(),
            self.enable_ownership.tracing_synopsis(),
        ]);

        vec![ActionDescription::new(self.tracing_synopsis(), explanation)]
    }

    #[tracing::instrument(level = "debug", skip_all)]
    async fn execute(&mut self) -> Result<(), ActionError> {
        self.create_or_append_synthetic_conf
            .try_execute()
            .await
            .map_err(Self::error)?;
        self.create_synthetic_objects
            .try_execute()
            .await
            .map_err(Self::error)?;
        self.unmount_volume.try_execute().await.ok(); // We actually expect this may fail.
        self.create_volume
            .try_execute()
            .await
<<<<<<< HEAD
            .map_err(Self::error)?;
=======
            .map_err(|e| ActionError::Child(self.create_volume.action_tag(), Box::new(e)))?;

        let mut retry_tokens: usize = 50;
        loop {
            let mut command = Command::new("/usr/sbin/diskutil");
            command.args(["info", "-plist"]);
            command.arg(&self.name);
            command.stderr(std::process::Stdio::null());
            command.stdout(std::process::Stdio::null());
            tracing::trace!(%retry_tokens, command = ?command.as_std(), "Checking for Nix Store volume existence");
            let output = command
                .output()
                .await
                .map_err(|e| ActionError::command(&command, e))?;
            if output.status.success() {
                break;
            } else if retry_tokens == 0 {
                return Err(ActionError::command_output(&command, output));
            } else {
                retry_tokens = retry_tokens.saturating_sub(1);
            }
            tokio::time::sleep(Duration::from_millis(100)).await;
        }

>>>>>>> a10261e8
        self.create_fstab_entry
            .try_execute()
            .await
            .map_err(Self::error)?;
        if let Some(encrypt_volume) = &mut self.encrypt_volume {
            encrypt_volume.try_execute().await.map_err(Self::error)?
        }
        self.setup_volume_daemon
            .try_execute()
            .await
            .map_err(Self::error)?;

        self.bootstrap_volume
            .try_execute()
            .await
            .map_err(Self::error)?;
        self.kickstart_launchctl_service
            .try_execute()
            .await
            .map_err(Self::error)?;

        let mut retry_tokens: usize = 50;
        loop {
            let mut command = Command::new("/usr/sbin/diskutil");
            command.args(["info", "/nix"]);
            command.stderr(std::process::Stdio::null());
            command.stdout(std::process::Stdio::null());
            tracing::trace!(%retry_tokens, command = ?command.as_std(), "Checking for Nix Store mount path existence");
            let output = command
                .output()
                .await
<<<<<<< HEAD
                .map_err(|e| Self::error(ActionErrorKind::command(&command, e)))?;
            if status.success() || retry_tokens == 0 {
=======
                .map_err(|e| ActionError::command(&command, e))?;
            if output.status.success() {
>>>>>>> a10261e8
                break;
            } else if retry_tokens == 0 {
                return Err(ActionError::command_output(&command, output));
            } else {
                retry_tokens = retry_tokens.saturating_sub(1);
            }
            tokio::time::sleep(Duration::from_millis(100)).await;
        }

        self.enable_ownership
            .try_execute()
            .await
            .map_err(Self::error)?;

        Ok(())
    }

    fn revert_description(&self) -> Vec<ActionDescription> {
        let mut explanation = vec![
            self.create_or_append_synthetic_conf.tracing_synopsis(),
            self.create_synthetic_objects.tracing_synopsis(),
            self.unmount_volume.tracing_synopsis(),
            self.create_volume.tracing_synopsis(),
            self.create_fstab_entry.tracing_synopsis(),
        ];
        if let Some(encrypt_volume) = &self.encrypt_volume {
            explanation.push(encrypt_volume.tracing_synopsis());
        }
        explanation.append(&mut vec![
            self.setup_volume_daemon.tracing_synopsis(),
            self.bootstrap_volume.tracing_synopsis(),
            self.enable_ownership.tracing_synopsis(),
        ]);

        vec![ActionDescription::new(
            format!(
                "Remove the APFS volume `{}` on `{}`",
                self.name,
                self.disk.display()
            ),
            explanation,
        )]
    }

    #[tracing::instrument(level = "debug", skip_all)]
    async fn revert(&mut self) -> Result<(), ActionError> {
        let mut errors = vec![];

        if let Err(err) = self.enable_ownership.try_revert().await {
            errors.push(err)
        };
        if let Err(err) = self.kickstart_launchctl_service.try_revert().await {
            errors.push(err)
        };
        if let Err(err) = self.bootstrap_volume.try_revert().await {
            errors.push(err)
        };
        if let Err(err) = self.setup_volume_daemon.try_revert().await {
            errors.push(err)
        };
        if let Some(encrypt_volume) = &mut self.encrypt_volume {
            if let Err(err) = encrypt_volume.try_revert().await {
                errors.push(err)
            }
        }
        if let Err(err) = self.create_fstab_entry.try_revert().await {
            errors.push(err)
        }

        if let Err(err) = self.unmount_volume.try_revert().await {
            errors.push(err)
        }
        if let Err(err) = self.create_volume.try_revert().await {
            errors.push(err)
        }

        // Purposefully not reversed
        if let Err(err) = self.create_or_append_synthetic_conf.try_revert().await {
            errors.push(err)
        }
        if let Err(err) = self.create_synthetic_objects.try_revert().await {
            errors.push(err)
        }

        if errors.is_empty() {
            Ok(())
        } else {
            Err(Self::error(ActionErrorKind::MultipleChildren(errors)))
        }
    }
}<|MERGE_RESOLUTION|>--- conflicted
+++ resolved
@@ -177,9 +177,6 @@
         self.create_volume
             .try_execute()
             .await
-<<<<<<< HEAD
-            .map_err(Self::error)?;
-=======
             .map_err(|e| ActionError::Child(self.create_volume.action_tag(), Box::new(e)))?;
 
         let mut retry_tokens: usize = 50;
@@ -204,7 +201,6 @@
             tokio::time::sleep(Duration::from_millis(100)).await;
         }
 
->>>>>>> a10261e8
         self.create_fstab_entry
             .try_execute()
             .await
@@ -236,13 +232,9 @@
             let output = command
                 .output()
                 .await
-<<<<<<< HEAD
-                .map_err(|e| Self::error(ActionErrorKind::command(&command, e)))?;
-            if status.success() || retry_tokens == 0 {
-=======
-                .map_err(|e| ActionError::command(&command, e))?;
+                .map_err(|e| ActionError::command(&command, e))
+                .map_err(Self::error)?;
             if output.status.success() {
->>>>>>> a10261e8
                 break;
             } else if retry_tokens == 0 {
                 return Err(ActionError::command_output(&command, output));
