--- conflicted
+++ resolved
@@ -57,7 +57,6 @@
     async fn execute(&mut self) -> Result<(), ActionError> {
         let Self { disk: _, name } = self;
 
-<<<<<<< HEAD
         let currently_mounted = {
             let buf = execute_command(
                 Command::new("/usr/sbin/diskutil")
@@ -66,8 +65,7 @@
                     .arg(&name)
                     .stdin(std::process::Stdio::null()),
             )
-            .await
-            .map_err(ActionError::Command)?
+            .await?
             .stdout;
             let the_plist: DiskUtilInfoOutput = plist::from_reader(Cursor::new(buf))?;
 
@@ -82,21 +80,10 @@
                     .arg(name)
                     .stdin(std::process::Stdio::null()),
             )
-            .await
-            .map_err(|e| ActionError::Command(e))?;
+            .await?;
         } else {
             tracing::debug!("Volume was already unmounted, can skip unmounting")
         }
-=======
-        execute_command(
-            Command::new("/usr/sbin/diskutil")
-                .process_group(0)
-                .args(["unmount", "force"])
-                .arg(name)
-                .stdin(std::process::Stdio::null()),
-        )
-        .await?;
->>>>>>> 90325894
 
         Ok(())
     }
