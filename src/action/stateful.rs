--- conflicted
+++ resolved
@@ -129,16 +129,7 @@
     /// Perform any execution steps
     ///
     /// You should prefer this ([`try_execute`][StatefulAction::try_execute]) over [`execute`][Action::execute] as it handles [`ActionState`] and does tracing
-<<<<<<< HEAD
     pub async fn try_execute(&mut self) -> Result<(), ActionError> {
-        if self.state == ActionState::Completed {
-            tracing::trace!(
-                "Completed: (Already done) {}",
-                self.action.tracing_synopsis()
-            );
-            return Ok(());
-=======
-    pub async fn try_execute(&mut self) -> Result<(), Box<dyn std::error::Error + Send + Sync>> {
         match self.state {
             ActionState::Completed => {
                 tracing::trace!(
@@ -159,22 +150,12 @@
                 tracing::debug!("Completed: {}", self.action.tracing_synopsis());
                 Ok(())
             },
->>>>>>> ae37842a
         }
     }
     /// Perform any revert steps
     ///
     /// You should prefer this ([`try_revert`][StatefulAction::try_revert]) over [`revert`][Action::revert] as it handles [`ActionState`] and does tracing
-<<<<<<< HEAD
     pub async fn try_revert(&mut self) -> Result<(), ActionError> {
-        if self.state == ActionState::Uncompleted {
-            tracing::trace!(
-                "Reverted: (Already done) {}",
-                self.action.tracing_synopsis()
-            );
-            return Ok(());
-=======
-    pub async fn try_revert(&mut self) -> Result<(), Box<dyn std::error::Error + Send + Sync>> {
         match self.state {
             ActionState::Uncompleted => {
                 tracing::trace!(
@@ -195,7 +176,6 @@
                 self.state = ActionState::Uncompleted;
                 Ok(())
             },
->>>>>>> ae37842a
         }
     }
 }
