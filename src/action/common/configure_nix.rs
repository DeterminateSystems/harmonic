--- conflicted
+++ resolved
@@ -37,21 +37,10 @@
             None
         };
         let place_channel_configuration =
-<<<<<<< HEAD
             PlaceChannelConfiguration::plan(settings.channels.clone(), settings.force).await?;
-        let place_nix_configuration = PlaceNixConfiguration::plan(
-            settings.nix_build_group_name.clone(),
-            settings.extra_conf.clone(),
-            settings.force,
-        )
-        .await?;
-        let configure_nix_daemon_service = ConfigureInitService::plan(settings.init).await?;
-=======
-            PlaceChannelConfiguration::plan(channels, settings.force).await?;
         let place_nix_configuration =
             PlaceNixConfiguration::plan(settings.extra_conf.clone(), settings.force).await?;
-        let configure_nix_daemon_service = ConfigureNixDaemonService::plan().await?;
->>>>>>> 33e46a25
+        let configure_nix_daemon_service = ConfigureInitService::plan(settings.init).await?;
 
         Ok(Self {
             place_channel_configuration,
