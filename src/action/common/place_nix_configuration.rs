--- conflicted
+++ resolved
@@ -6,12 +6,9 @@
 use crate::action::{
     Action, ActionDescription, ActionError, ActionErrorKind, ActionTag, StatefulAction,
 };
-<<<<<<< HEAD
-=======
 use crate::parse_ssl_cert;
 use crate::settings::UrlOrPathOrString;
 use indexmap::map::Entry;
->>>>>>> dda36c4a
 use std::path::PathBuf;
 
 const NIX_CONF_FOLDER: &str = "/etc/nix";
@@ -94,48 +91,6 @@
         let settings = nix_config.settings_mut();
 
         settings.insert("build-users-group".to_string(), nix_build_group_name);
-<<<<<<< HEAD
-
-        #[cfg(not(feature = "nix-community"))]
-        {
-            use std::collections::hash_map::Entry;
-
-            let experimental_features = ["nix-command", "flakes", "auto-allocate-uids"];
-            match settings.entry("experimental-features".to_string()) {
-                Entry::Occupied(mut slot) => {
-                    let slot_mut = slot.get_mut();
-                    for experimental_feature in experimental_features {
-                        if !slot_mut.contains(experimental_feature) {
-                            *slot_mut += " ";
-                            *slot_mut += experimental_feature;
-                        }
-                    }
-                },
-                Entry::Vacant(slot) => {
-                    let _ = slot.insert(experimental_features.join(" "));
-                },
-            };
-
-            // https://github.com/DeterminateSystems/nix-installer/issues/449#issuecomment-1551782281
-            #[cfg(not(target_os = "macos"))]
-            settings.insert("auto-optimise-store".to_string(), "true".to_string());
-
-            settings.insert(
-                "bash-prompt-prefix".to_string(),
-                "(nix:$name)\\040".to_string(),
-            );
-            settings.insert(
-                "extra-nix-path".to_string(),
-                "nixpkgs=flake:nixpkgs".to_string(),
-            );
-
-            // Auto-allocate uids is broken on Mac. Tools like `whoami` don't work.
-            // e.g. https://github.com/NixOS/nix/issues/8444
-            #[cfg(not(target_os = "macos"))]
-            settings.insert("auto-allocate-uids".to_string(), "true".to_string());
-        }
-
-=======
         let experimental_features = ["nix-command", "flakes", "repl-flake"];
         match settings.entry("experimental-features".to_string()) {
             Entry::Occupied(mut slot) => {
@@ -145,23 +100,36 @@
                         *slot_mut += " ";
                         *slot_mut += experimental_feature;
                     }
-                }
-            },
-            Entry::Vacant(slot) => {
-                let _ = slot.insert(experimental_features.join(" "));
-            },
-        };
-
-        // https://github.com/DeterminateSystems/nix-installer/issues/449#issuecomment-1551782281
-        #[cfg(not(target_os = "macos"))]
-        settings.insert("auto-optimise-store".to_string(), "true".to_string());
+                },
+                Entry::Vacant(slot) => {
+                    let _ = slot.insert(experimental_features.join(" "));
+                },
+            };
+
+            // https://github.com/DeterminateSystems/nix-installer/issues/449#issuecomment-1551782281
+            #[cfg(not(target_os = "macos"))]
+            settings.insert("auto-optimise-store".to_string(), "true".to_string());
+
+            settings.insert(
+                "bash-prompt-prefix".to_string(),
+                "(nix:$name)\\040".to_string(),
+            );
+            settings.insert(
+                "extra-nix-path".to_string(),
+                "nixpkgs=flake:nixpkgs".to_string(),
+            );
+
+            // Auto-allocate uids is broken on Mac. Tools like `whoami` don't work.
+            // e.g. https://github.com/NixOS/nix/issues/8444
+            #[cfg(not(target_os = "macos"))]
+            settings.insert("auto-allocate-uids".to_string(), "true".to_string());
+        }
 
         settings.insert(
             "bash-prompt-prefix".to_string(),
             "(nix:$name)\\040".to_string(),
         );
         settings.insert("max-jobs".to_string(), "auto".to_string());
->>>>>>> dda36c4a
         if let Some(ssl_cert_file) = ssl_cert_file {
             let ssl_cert_file_canonical = ssl_cert_file
                 .canonicalize()
@@ -171,13 +139,10 @@
                 ssl_cert_file_canonical.display().to_string(),
             );
         }
-<<<<<<< HEAD
-=======
         settings.insert(
             "extra-nix-path".to_string(),
             "nixpkgs=flake:nixpkgs".to_string(),
         );
->>>>>>> dda36c4a
 
         let create_directory = CreateDirectory::plan(NIX_CONF_FOLDER, None, None, 0o0755, force)
             .await
