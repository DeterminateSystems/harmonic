--- conflicted
+++ resolved
@@ -6,12 +6,8 @@
 use crate::action::{
     Action, ActionDescription, ActionError, ActionErrorKind, ActionTag, StatefulAction,
 };
-<<<<<<< HEAD
-=======
 use crate::parse_ssl_cert;
 use crate::settings::UrlOrPathOrString;
-use indexmap::map::Entry;
->>>>>>> 0c01adc8
 use std::path::PathBuf;
 
 const NIX_CONF_FOLDER: &str = "/etc/nix";
@@ -94,13 +90,12 @@
         let settings = nix_config.settings_mut();
 
         settings.insert("build-users-group".to_string(), nix_build_group_name);
-<<<<<<< HEAD
 
         #[cfg(not(feature = "nix-community"))]
         {
-            use std::collections::hash_map::Entry;
-
-            let experimental_features = ["nix-command", "flakes", "auto-allocate-uids"];
+            use indexmap::map::Entry;
+
+            let experimental_features = ["nix-command", "flakes", "repl-flake"];
             match settings.entry("experimental-features".to_string()) {
                 Entry::Occupied(mut slot) => {
                     let slot_mut = slot.get_mut();
@@ -124,60 +119,21 @@
                 "bash-prompt-prefix".to_string(),
                 "(nix:$name)\\040".to_string(),
             );
+            settings.insert("max-jobs".to_string(), "auto".to_string());
+            if let Some(ssl_cert_file) = ssl_cert_file {
+                let ssl_cert_file_canonical = ssl_cert_file
+                    .canonicalize()
+                    .map_err(|e| Self::error(ActionErrorKind::Canonicalize(ssl_cert_file, e)))?;
+                settings.insert(
+                    "ssl-cert-file".to_string(),
+                    ssl_cert_file_canonical.display().to_string(),
+                );
+            }
             settings.insert(
                 "extra-nix-path".to_string(),
                 "nixpkgs=flake:nixpkgs".to_string(),
             );
-
-            // Auto-allocate uids is broken on Mac. Tools like `whoami` don't work.
-            // e.g. https://github.com/NixOS/nix/issues/8444
-            #[cfg(not(target_os = "macos"))]
-            settings.insert("auto-allocate-uids".to_string(), "true".to_string());
-        }
-
-=======
-        let experimental_features = ["nix-command", "flakes", "repl-flake"];
-        match settings.entry("experimental-features".to_string()) {
-            Entry::Occupied(mut slot) => {
-                let slot_mut = slot.get_mut();
-                for experimental_feature in experimental_features {
-                    if !slot_mut.contains(experimental_feature) {
-                        *slot_mut += " ";
-                        *slot_mut += experimental_feature;
-                    }
-                }
-            },
-            Entry::Vacant(slot) => {
-                let _ = slot.insert(experimental_features.join(" "));
-            },
-        };
-
-        // https://github.com/DeterminateSystems/nix-installer/issues/449#issuecomment-1551782281
-        #[cfg(not(target_os = "macos"))]
-        settings.insert("auto-optimise-store".to_string(), "true".to_string());
-
-        settings.insert(
-            "bash-prompt-prefix".to_string(),
-            "(nix:$name)\\040".to_string(),
-        );
-        settings.insert("max-jobs".to_string(), "auto".to_string());
->>>>>>> 0c01adc8
-        if let Some(ssl_cert_file) = ssl_cert_file {
-            let ssl_cert_file_canonical = ssl_cert_file
-                .canonicalize()
-                .map_err(|e| Self::error(ActionErrorKind::Canonicalize(ssl_cert_file, e)))?;
-            settings.insert(
-                "ssl-cert-file".to_string(),
-                ssl_cert_file_canonical.display().to_string(),
-            );
-        }
-<<<<<<< HEAD
-=======
-        settings.insert(
-            "extra-nix-path".to_string(),
-            "nixpkgs=flake:nixpkgs".to_string(),
-        );
->>>>>>> 0c01adc8
+        }
 
         let create_directory = CreateDirectory::plan(NIX_CONF_FOLDER, None, None, 0o0755, force)
             .await
