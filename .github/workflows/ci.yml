name: CI

on:
  pull_request:
  push:
    branches: [main]

permissions:
  id-token: "write"
  contents: "read"

jobs:
  build-x86_64-linux:
    uses: ./.github/workflows/build-x86_64-linux.yml
  
  build-x86_64-darwin:
    uses: ./.github/workflows/build-x86_64-darwin.yml

  build-aarch64-linux:
    uses: ./.github/workflows/build-aarch64-linux.yml
<<<<<<< HEAD
  
  build-aarch64-darwin:
    uses: ./.github/workflows/build-aarch64-darwin.yml
=======
>>>>>>> 02fc8e2a

  lints:
    name: Lints
    runs-on: ubuntu-latest
    permissions:
      id-token: "write"
      contents: "read"
    steps:
      - uses: actions/checkout@v3
      - name: Check Nixpkgs input
        uses: DeterminateSystems/flake-checker-action@main
        with:
          fail-mode: true
          check-outdated: false # PRs shouldn't fail because main's nixpkgs is out of date
      - name: Install Nix
        uses: DeterminateSystems/nix-installer-action@main
        with:
          flakehub: true
      - uses: DeterminateSystems/magic-nix-cache-action@main
        with:
          use-gha-cache: false
      - name: Check rustfmt
        run: nix develop --command check-rustfmt
      - name: Check Clippy
        run: nix develop --command check-clippy
      - name: Check Spelling
        run: nix develop --command check-spelling
      - name: Check nixpkgs-fmt formatting
        run: nix develop --command check-nixpkgs-fmt
      - name: Check EditorConfig conformance
        run: nix develop --command check-editorconfig

  run-x86_64-linux:
    name: Run x86_64 Linux
    runs-on: ubuntu-latest
    needs: [lints, build-x86_64-linux]
    permissions:
      id-token: "write"
      contents: "read"
    steps:
      - uses: actions/checkout@v3
      - name: Restore Github cache artifacts
        uses: actions/cache/restore@v3
        with:
          path: nix-installer
          key: x86_64-linux-artifacts-${{ github.sha }}
      - name: Move & set executable
        run: |
          mkdir install-root
          cp nix-installer.sh install-root/nix-installer.sh
          mv ./nix-installer install-root/nix-installer-x86_64-linux
          chmod +x install-root/nix-installer-x86_64-linux install-root/nix-installer.sh
      - run: sudo apt install fish zsh
      - name: Initial install
        uses: DeterminateSystems/nix-installer-action@main
        with:
          flakehub: true
          local-root: install-root/
          logger: pretty
          log-directives: nix_installer=debug
          backtrace: full
          github-token: ${{ secrets.GITHUB_TOKEN }}
      - name: Initial uninstall (without a `nix run` first)
        run: sudo -E /nix/nix-installer uninstall
        env:
          NIX_INSTALLER_NO_CONFIRM: true
          NIX_INSTALLER_LOGGER: pretty
          NIX_INSTALLER_LOG_DIRECTIVES: nix_installer=debug
          RUST_BACKTRACE: full
      - name: Ensure `nix` is removed
        run: |
          if systemctl is-active nix-daemon.socket; then
            echo "nix-daemon.socket was still running"
            exit 1
          fi
          if systemctl is-active nix-daemon.service; then
            echo "nix-daemon.service was still running"
            exit 1
          fi
          if [ -e /nix ]; then
            echo "/nix exists"
            exit 1
          fi
      - name: Repeated install
        uses: DeterminateSystems/nix-installer-action@main
        with:
          flakehub: true
          local-root: install-root/
          logger: pretty
          log-directives: nix_installer=debug
          backtrace: full
          github-token: ${{ secrets.GITHUB_TOKEN }}
      - name: echo $PATH
        run: echo $PATH
      - name: Test `nix` with `$GITHUB_PATH`
        if: success() || failure()
        run: |
          nix run nixpkgs#hello
          nix profile install nixpkgs#hello
          hello
          nix store gc
          nix run nixpkgs#hello
      - name: Test bash
        run: nix-instantiate -E 'builtins.currentTime' --eval
        if: success() || failure()
        shell: bash --login {0}
      - name: Test sh
        run: nix-instantiate -E 'builtins.currentTime' --eval
        if: success() || failure()
        shell: sh -l {0}
      - name: Test zsh
        run: nix-instantiate -E 'builtins.currentTime' --eval
        if: success() || failure()
        shell: zsh --login --interactive {0}
      - name: Test fish
        run: nix-instantiate -E 'builtins.currentTime' --eval
        if: success() || failure()
        shell: fish --login {0}
      - name: Repeated uninstall
        run: sudo -E /nix/nix-installer uninstall
        env:
          NIX_INSTALLER_NO_CONFIRM: true
          NIX_INSTALLER_LOGGER: pretty
          NIX_INSTALLER_LOG_DIRECTIVES: nix_installer=debug
          RUST_BACKTRACE: full
      - name: Ensure `nix` is removed
        run: |
          if systemctl is-active nix-daemon.socket; then
            echo "nix-daemon.socket was still running"
            exit 1
          fi
          if systemctl is-active nix-daemon.service; then
            echo "nix-daemon.service was still running"
            exit 1
          fi
          if [ -e /nix ]; then
            echo "/nix exists"
            exit 1
          fi

  run-x86_64-linux-no-init:
    name: Run x86_64 Linux (No init)
    runs-on: ubuntu-latest
    needs: [lints, build-x86_64-linux]
    permissions:
      id-token: "write"
      contents: "read"
    steps:
      - uses: actions/checkout@v3
      - name: Restore Github cache artifacts
        uses: actions/cache/restore@v3
        with:
          path: nix-installer
          key: x86_64-linux-artifacts-${{ github.sha }}
      - name: Move & set executable
        run: |
          mkdir install-root
          cp nix-installer.sh install-root/nix-installer.sh
          mv ./nix-installer install-root/nix-installer-x86_64-linux
          chmod +x install-root/nix-installer-x86_64-linux install-root/nix-installer.sh
      - run: sudo apt install fish zsh
      - name: Initial install
        uses: DeterminateSystems/nix-installer-action@main
        with:
          flakehub: true
          init: none
          planner: linux
          local-root: install-root/
          logger: pretty
          log-directives: nix_installer=debug
          backtrace: full
          github-token: ${{ secrets.GITHUB_TOKEN }}
      - name: Ensure daemon was not configured with init
        run: |
          if systemctl is-active nix-daemon.socket; then
            echo "nix-daemon.socket was running"
            exit 1
          fi
          if systemctl is-active nix-daemon.service; then
            echo "nix-daemon.service was running"
            exit 1
          fi
      - name: Initial uninstall (without a `nix run` first)
        run: sudo -E /nix/nix-installer uninstall
        env:
          NIX_INSTALLER_NO_CONFIRM: true
          NIX_INSTALLER_LOGGER: pretty
          NIX_INSTALLER_LOG_DIRECTIVES: nix_installer=debug
          RUST_BACKTRACE: full
      - name: Ensure `nix` is removed
        run: |
          if [ -e /nix ]; then
            echo "/nix exists"
            exit 1
          fi
      - name: Repeated install
        uses: DeterminateSystems/nix-installer-action@main
        with:
          flakehub: true
          init: none
          planner: linux
          local-root: install-root/
          logger: pretty
          log-directives: nix_installer=debug
          backtrace: full
          github-token: ${{ secrets.GITHUB_TOKEN }}
      - name: echo $PATH
        run: echo $PATH
      - name: Test `nix` with `$GITHUB_PATH`
        if: success() || failure()
        run: |
          sudo -i nix run nixpkgs#hello
          sudo -i nix profile install nixpkgs#hello
          hello
          sudo -i nix store gc
          sudo -i nix run nixpkgs#hello
      - name: Test bash
        run: sudo -i nix-instantiate -E 'builtins.currentTime' --eval
        if: success() || failure()
        shell: bash --login {0}
      - name: Test sh
        run: sudo -i nix-instantiate -E 'builtins.currentTime' --eval
        if: success() || failure()
        shell: sh -l {0}
      - name: Test zsh
        run: sudo -i nix-instantiate -E 'builtins.currentTime' --eval
        if: success() || failure()
        shell: zsh --login --interactive {0}
      - name: Test fish
        run: sudo -i nix-instantiate -E 'builtins.currentTime' --eval
        if: success() || failure()
        shell: fish --login {0}
      - name: Repeated uninstall
        run: sudo -E /nix/nix-installer uninstall
        env:
          NIX_INSTALLER_NO_CONFIRM: true
          NIX_INSTALLER_LOGGER: pretty
          NIX_INSTALLER_LOG_DIRECTIVES: nix_installer=debug
          RUST_BACKTRACE: full
      - name: Ensure `nix` is removed
        run: |
          if systemctl is-active nix-daemon.socket; then
            echo "nix-daemon.socket was running"
            exit 1
          fi
          if systemctl is-active nix-daemon.service; then
            echo "nix-daemon.service was running"
            exit 1
          fi
          if [ -e /nix ]; then
            echo "/nix exists"
            exit 1
          fi

  run-x86_64-darwin:
    name: Run x86_64 Darwin
    runs-on: macos-13
    needs: [lints, build-x86_64-darwin]
    permissions:
      id-token: "write"
      contents: "read"
    steps:
      - uses: actions/checkout@v3
      - name: Restore Github cache artifacts
        uses: actions/cache/restore@v3
        with:
          path: nix-installer
          key: x86_64-darwin-artifacts-${{ github.sha }}
      - name: Move & set executable
        run: |
          mkdir install-root
          cp nix-installer.sh install-root/nix-installer.sh
          mv ./nix-installer install-root/nix-installer-x86_64-darwin
          chmod +x install-root/nix-installer-x86_64-darwin install-root/nix-installer.sh
      - run: brew install fish coreutils
      - name: Initial install
        uses: DeterminateSystems/nix-installer-action@main
        with:
          flakehub: true
          local-root: install-root/
          logger: pretty
          log-directives: nix_installer=debug
          backtrace: full
          github-token: ${{ secrets.GITHUB_TOKEN }}
          extra-conf: |
            trusted-users = root runner
      - name: Initial uninstall (without a `nix run` first)
        run: sudo -E /nix/nix-installer uninstall
        env:
          NIX_INSTALLER_NO_CONFIRM: true
          NIX_INSTALLER_LOGGER: pretty
          NIX_INSTALLER_LOG_DIRECTIVES: nix_installer=debug
          RUST_BACKTRACE: full
      - name: Repeated install
        uses: DeterminateSystems/nix-installer-action@main
        with:
          flakehub: true
          local-root: install-root/
          logger: pretty
          log-directives: nix_installer=debug
          backtrace: full
          github-token: ${{ secrets.GITHUB_TOKEN }}
          extra-conf: trusted-users = root runner
      - name: echo $PATH
        run: echo $PATH
      - name: Test `nix` with `$GITHUB_PATH`
        if: success() || failure()
        run: |
          nix run nixpkgs#hello
          nix profile install nixpkgs#hello
          hello
          nix store gc
          nix run nixpkgs#hello
      - name: Test bash
        run: nix-instantiate -E 'builtins.currentTime' --eval
        if: success() || failure()
        shell: bash --login {0}
      - name: Test sh
        run: nix-instantiate -E 'builtins.currentTime' --eval
        if: success() || failure()
        shell: sh -l {0}
      - name: Test zsh
        run: nix-instantiate -E 'builtins.currentTime' --eval
        if: success() || failure()
        shell: zsh --login --interactive {0}
      - name: Test fish
        run: nix-instantiate -E 'builtins.currentTime' --eval
        if: success() || failure()
        shell: fish --login {0}
      - name: Repeated uninstall
        run: sudo -E /nix/nix-installer uninstall
        env:
          NIX_INSTALLER_NO_CONFIRM: true
          NIX_INSTALLER_LOGGER: pretty
          NIX_INSTALLER_LOG_DIRECTIVES: nix_installer=debug
          RUST_BACKTRACE: full

  run-aarch64-linux:
    name: Run aarch64 Linux
    runs-on: namespace-profile-default-arm64
    needs: [lints, build-aarch64-linux]
    permissions:
      id-token: "write"
      contents: "read"
    steps:
      - uses: actions/checkout@v3
      - name: Restore Github cache artifacts
        uses: actions/cache/restore@v3
        with:
          path: nix-installer
          key: aarch64-linux-artifacts-${{ github.sha }}
      - name: Move & set executable
        run: |
          mkdir install-root
          cp nix-installer.sh install-root/nix-installer.sh
          mv ./nix-installer install-root/nix-installer-aarch64-linux
          chmod +x install-root/nix-installer-aarch64-linux install-root/nix-installer.sh
      - run: sudo apt install -y fish zsh
      - name: Initial install
        uses: DeterminateSystems/nix-installer-action@main
        with:
          flakehub: true
          local-root: install-root/
          logger: pretty
          log-directives: nix_installer=debug
          backtrace: full
          github-token: ${{ secrets.GITHUB_TOKEN }}
      - name: Initial uninstall (without a `nix run` first)
        run: sudo -E /nix/nix-installer uninstall
        env:
          NIX_INSTALLER_NO_CONFIRM: true
          NIX_INSTALLER_LOGGER: pretty
          NIX_INSTALLER_LOG_DIRECTIVES: nix_installer=debug
          RUST_BACKTRACE: full
      - name: Ensure `nix` is removed
        run: |
          if systemctl is-active nix-daemon.socket; then
            echo "nix-daemon.socket was still running"
            exit 1
          fi
          if systemctl is-active nix-daemon.service; then
            echo "nix-daemon.service was still running"
            exit 1
          fi
          if [ -e /nix ]; then
            echo "/nix exists"
            exit 1
          fi
      - name: Repeated install
        uses: DeterminateSystems/nix-installer-action@main
        with:
          flakehub: true
          local-root: install-root/
          logger: pretty
          log-directives: nix_installer=debug
          backtrace: full
          github-token: ${{ secrets.GITHUB_TOKEN }}
      - name: echo $PATH
        run: echo $PATH
      - name: Test `nix` with `$GITHUB_PATH`
        if: success() || failure()
        run: |
          nix run nixpkgs#hello
          nix profile install nixpkgs#hello
          hello
          nix store gc
          nix run nixpkgs#hello
      - name: Test bash
        run: nix-instantiate -E 'builtins.currentTime' --eval
        if: success() || failure()
        shell: bash --login {0}
      - name: Test sh
        run: nix-instantiate -E 'builtins.currentTime' --eval
        if: success() || failure()
        shell: sh -l {0}
      - name: Test zsh
        run: nix-instantiate -E 'builtins.currentTime' --eval
        if: success() || failure()
        shell: zsh --login --interactive {0}
      - name: Test fish
        run: nix-instantiate -E 'builtins.currentTime' --eval
        if: success() || failure()
        shell: fish --login {0}
      - name: Repeated uninstall
        run: sudo -E /nix/nix-installer uninstall
        env:
          NIX_INSTALLER_NO_CONFIRM: true
          NIX_INSTALLER_LOGGER: pretty
          NIX_INSTALLER_LOG_DIRECTIVES: nix_installer=debug
          RUST_BACKTRACE: full
      - name: Ensure `nix` is removed
        run: |
          if systemctl is-active nix-daemon.socket; then
            echo "nix-daemon.socket was still running"
            exit 1
          fi
          if systemctl is-active nix-daemon.service; then
            echo "nix-daemon.service was still running"
            exit 1
          fi
          if [ -e /nix ]; then
            echo "/nix exists"
            exit 1
<<<<<<< HEAD
          fi

  run-aarch64-darwin:
    name: Run aarch64 Darwin
    runs-on: macos-latest-xlarge
    needs: [lints, build-aarch64-darwin]
    permissions:
      id-token: "write"
      contents: "read"
    steps:
      - uses: actions/checkout@v3
      - name: Restore Github cache artifacts
        uses: actions/cache/restore@v3
        with:
          path: nix-installer
          key: aarch64-darwin-artifacts-${{ github.sha }}
      - name: Move & set executable
        run: |
          mkdir install-root
          cp nix-installer.sh install-root/nix-installer.sh
          mv ./nix-installer install-root/nix-installer-aarch64-darwin
          chmod +x install-root/nix-installer-aarch64-darwin install-root/nix-installer.sh
      - run: brew install fish coreutils
      - name: Initial install
        uses: DeterminateSystems/nix-installer-action@main
        with:
          flakehub: true
          local-root: install-root/
          logger: pretty
          log-directives: nix_installer=debug
          backtrace: full
          github-token: ${{ secrets.GITHUB_TOKEN }}
          extra-conf: |
            trusted-users = root runner
      - name: Initial uninstall (without a `nix run` first)
        run: sudo -E /nix/nix-installer uninstall
        env:
          NIX_INSTALLER_NO_CONFIRM: true
          NIX_INSTALLER_LOGGER: pretty
          NIX_INSTALLER_LOG_DIRECTIVES: nix_installer=debug
          RUST_BACKTRACE: full
      - name: Repeated install
        uses: DeterminateSystems/nix-installer-action@main
        with:
          flakehub: true
          local-root: install-root/
          logger: pretty
          log-directives: nix_installer=debug
          backtrace: full
          github-token: ${{ secrets.GITHUB_TOKEN }}
          extra-conf: trusted-users = root runner
      - name: echo $PATH
        run: echo $PATH
      - name: Test `nix` with `$GITHUB_PATH`
        if: success() || failure()
        run: |
          nix run nixpkgs#hello
          nix profile install nixpkgs#hello
          hello
          nix store gc
          nix run nixpkgs#hello
      - name: Test bash
        run: nix-instantiate -E 'builtins.currentTime' --eval
        if: success() || failure()
        shell: bash --login {0}
      - name: Test sh
        run: nix-instantiate -E 'builtins.currentTime' --eval
        if: success() || failure()
        shell: sh -l {0}
      - name: Test zsh
        run: nix-instantiate -E 'builtins.currentTime' --eval
        if: success() || failure()
        shell: zsh --login --interactive {0}
      - name: Test fish
        run: nix-instantiate -E 'builtins.currentTime' --eval
        if: success() || failure()
        shell: fish --login {0}
      - name: Repeated uninstall
        run: sudo -E /nix/nix-installer uninstall
        env:
          NIX_INSTALLER_NO_CONFIRM: true
          NIX_INSTALLER_LOGGER: pretty
          NIX_INSTALLER_LOG_DIRECTIVES: nix_installer=debug
          RUST_BACKTRACE: full
=======
          fi
>>>>>>> 02fc8e2a
<|MERGE_RESOLUTION|>--- conflicted
+++ resolved
@@ -18,12 +18,9 @@
 
   build-aarch64-linux:
     uses: ./.github/workflows/build-aarch64-linux.yml
-<<<<<<< HEAD
   
   build-aarch64-darwin:
     uses: ./.github/workflows/build-aarch64-darwin.yml
-=======
->>>>>>> 02fc8e2a
 
   lints:
     name: Lints
@@ -467,7 +464,6 @@
           if [ -e /nix ]; then
             echo "/nix exists"
             exit 1
-<<<<<<< HEAD
           fi
 
   run-aarch64-darwin:
@@ -551,7 +547,4 @@
           NIX_INSTALLER_NO_CONFIRM: true
           NIX_INSTALLER_LOGGER: pretty
           NIX_INSTALLER_LOG_DIRECTIVES: nix_installer=debug
-          RUST_BACKTRACE: full
-=======
-          fi
->>>>>>> 02fc8e2a
+          RUST_BACKTRACE: full