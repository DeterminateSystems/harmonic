--- conflicted
+++ resolved
@@ -75,7 +75,6 @@
         run: sudo RUST_LOG=harmonic=trace RUST_BACKTRACE=full ./harmonic install linux-multi --extra-conf "access-tokens = github.com=${{ secrets.GITHUB_TOKEN }}" --no-confirm
       - name: Initial uninstall (without a `nix run` first)
         run: sudo RUST_LOG=harmonic=trace RUST_BACKTRACE=full ./harmonic uninstall --no-confirm
-<<<<<<< HEAD
 
       - name: Repeated install
         run: sudo RUST_LOG=harmonic=trace RUST_BACKTRACE=full ./harmonic install linux-multi --extra-conf "access-tokens = github.com=${{ secrets.GITHUB_TOKEN }}" --no-confirm
@@ -119,8 +118,6 @@
       - name: Repeated uninstall
         run: sudo PATH=$PATH:$HOME/bin RUST_LOG=harmonic=trace RUST_BACKTRACE=full ./harmonic uninstall --no-confirm
         
-=======
->>>>>>> db722fd2
 
   build-x86_64-darwin:
     name: Build x86_64 Darwin
