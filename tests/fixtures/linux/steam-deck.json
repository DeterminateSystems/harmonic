{
  "version": "0.0.0-unreleased",
  "actions": [
    {
      "action": {
        "action": "create_directory",
        "path": "/home/nix",
        "user": null,
        "group": null,
        "mode": 493,
        "force_prune_on_revert": true
      },
      "state": "Uncompleted"
    },
    {
      "action": {
        "action": "create_file",
        "path": "/etc/systemd/system/nix-directory.service",
        "user": null,
        "group": null,
        "mode": 420,
        "buf": "[Unit]\nDescription=Create a `/nix` directory to be used for bind mounting\nPropagatesStopTo=nix-daemon.service\nPropagatesStopTo=nix.mount\nDefaultDependencies=no\nAfter=grub-recordfail.service\nAfter=steamos-finish-oobe-migration.service\n\n[Service]\nType=oneshot\nExecStart=steamos-readonly disable\nExecStart=mkdir -vp /nix\nExecStart=chmod -v 0755 /nix\nExecStart=chown -v root /nix\nExecStart=chgrp -v root /nix\nExecStart=steamos-readonly enable\nExecStop=steamos-readonly disable\nExecStop=rmdir /nix\nExecStop=steamos-readonly enable\nRemainAfterExit=true\n",
        "force": false
      },
      "state": "Uncompleted"
    },
    {
      "action": {
        "action": "create_file",
        "path": "/etc/systemd/system/nix.mount",
        "user": null,
        "group": null,
        "mode": 420,
        "buf": "[Unit]\nDescription=Mount `/home/nix` on `/nix`\nPropagatesStopTo=nix-daemon.service\nPropagatesStopTo=nix-directory.service\nAfter=nix-directory.service\nRequires=nix-directory.service\nConditionPathIsDirectory=/nix\nDefaultDependencies=no\n\n[Mount]\nWhat=/home/nix\nWhere=/nix\nType=none\nDirectoryMode=0755\nOptions=bind\n",
        "force": false
      },
      "state": "Uncompleted"
    },
    {
      "action": {
        "action": "create_file",
        "path": "/etc/systemd/system/ensure-symlinked-units-resolve.service",
        "user": null,
        "group": null,
        "mode": 420,
        "buf": "[Unit]\nDescription=Ensure Nix related units which are symlinked resolve\nAfter=nix.mount\nRequires=nix-directory.service\nRequires=nix.mount\nPropagatesStopTo=nix-directory.service\nPropagatesStopTo=nix.mount\nDefaultDependencies=no\n\n[Service]\nType=oneshot\nRemainAfterExit=yes\nExecStart=/usr/bin/systemctl daemon-reload\nExecStart=/usr/bin/systemctl restart --no-block sockets.target timers.target multi-user.target\n\n[Install]\nWantedBy=sysinit.target\n",
        "force": false
      },
      "state": "Uncompleted"
    },
    {
      "action": {
        "action": "start_systemd_unit",
        "unit": "ensure-symlinked-units-resolve.service"
      },
      "state": "Uncompleted"
    },
    {
      "action": {
        "action": "provision_nix",
        "fetch_nix": {
          "action": {
            "url": "https://releases.nixos.org/nix/nix-2.12.0/nix-2.12.0-x86_64-linux.tar.xz",
            "dest": "/nix/temp-install-dir"
          },
          "state": "Uncompleted"
        },
        "create_users_and_group": {
          "action": {
            "daemon_user_count": 32,
            "nix_build_group_name": "nixbld",
            "nix_build_group_id": 3000,
            "nix_build_user_prefix": "nixbld",
            "nix_build_user_id_base": 3000,
            "create_group": {
              "action": {
                "name": "nixbld",
                "gid": 3000
              },
              "state": "Uncompleted"
            },
            "create_users": [
              {
                "action": {
                  "name": "nixbld0",
                  "uid": 3000,
                  "groupname": "nixbld",
                  "gid": 3000
                },
                "state": "Uncompleted"
              },
              {
                "action": {
                  "name": "nixbld1",
                  "uid": 3001,
                  "groupname": "nixbld",
                  "gid": 3000
                },
                "state": "Uncompleted"
              },
              {
                "action": {
                  "name": "nixbld2",
                  "uid": 3002,
                  "groupname": "nixbld",
                  "gid": 3000
                },
                "state": "Uncompleted"
              },
              {
                "action": {
                  "name": "nixbld3",
                  "uid": 3003,
                  "groupname": "nixbld",
                  "gid": 3000
                },
                "state": "Uncompleted"
              },
              {
                "action": {
                  "name": "nixbld4",
                  "uid": 3004,
                  "groupname": "nixbld",
                  "gid": 3000
                },
                "state": "Uncompleted"
              },
              {
                "action": {
                  "name": "nixbld5",
                  "uid": 3005,
                  "groupname": "nixbld",
                  "gid": 3000
                },
                "state": "Uncompleted"
              },
              {
                "action": {
                  "name": "nixbld6",
                  "uid": 3006,
                  "groupname": "nixbld",
                  "gid": 3000
                },
                "state": "Uncompleted"
              },
              {
                "action": {
                  "name": "nixbld7",
                  "uid": 3007,
                  "groupname": "nixbld",
                  "gid": 3000
                },
                "state": "Uncompleted"
              },
              {
                "action": {
                  "name": "nixbld8",
                  "uid": 3008,
                  "groupname": "nixbld",
                  "gid": 3000
                },
                "state": "Uncompleted"
              },
              {
                "action": {
                  "name": "nixbld9",
                  "uid": 3009,
                  "groupname": "nixbld",
                  "gid": 3000
                },
                "state": "Uncompleted"
              },
              {
                "action": {
                  "name": "nixbld10",
                  "uid": 3010,
                  "groupname": "nixbld",
                  "gid": 3000
                },
                "state": "Uncompleted"
              },
              {
                "action": {
                  "name": "nixbld11",
                  "uid": 3011,
                  "groupname": "nixbld",
                  "gid": 3000
                },
                "state": "Uncompleted"
              },
              {
                "action": {
                  "name": "nixbld12",
                  "uid": 3012,
                  "groupname": "nixbld",
                  "gid": 3000
                },
                "state": "Uncompleted"
              },
              {
                "action": {
                  "name": "nixbld13",
                  "uid": 3013,
                  "groupname": "nixbld",
                  "gid": 3000
                },
                "state": "Uncompleted"
              },
              {
                "action": {
                  "name": "nixbld14",
                  "uid": 3014,
                  "groupname": "nixbld",
                  "gid": 3000
                },
                "state": "Uncompleted"
              },
              {
                "action": {
                  "name": "nixbld15",
                  "uid": 3015,
                  "groupname": "nixbld",
                  "gid": 3000
                },
                "state": "Uncompleted"
              },
              {
                "action": {
                  "name": "nixbld16",
                  "uid": 3016,
                  "groupname": "nixbld",
                  "gid": 3000
                },
                "state": "Uncompleted"
              },
              {
                "action": {
                  "name": "nixbld17",
                  "uid": 3017,
                  "groupname": "nixbld",
                  "gid": 3000
                },
                "state": "Uncompleted"
              },
              {
                "action": {
                  "name": "nixbld18",
                  "uid": 3018,
                  "groupname": "nixbld",
                  "gid": 3000
                },
                "state": "Uncompleted"
              },
              {
                "action": {
                  "name": "nixbld19",
                  "uid": 3019,
                  "groupname": "nixbld",
                  "gid": 3000
                },
                "state": "Uncompleted"
              },
              {
                "action": {
                  "name": "nixbld20",
                  "uid": 3020,
                  "groupname": "nixbld",
                  "gid": 3000
                },
                "state": "Uncompleted"
              },
              {
                "action": {
                  "name": "nixbld21",
                  "uid": 3021,
                  "groupname": "nixbld",
                  "gid": 3000
                },
                "state": "Uncompleted"
              },
              {
                "action": {
                  "name": "nixbld22",
                  "uid": 3022,
                  "groupname": "nixbld",
                  "gid": 3000
                },
                "state": "Uncompleted"
              },
              {
                "action": {
                  "name": "nixbld23",
                  "uid": 3023,
                  "groupname": "nixbld",
                  "gid": 3000
                },
                "state": "Uncompleted"
              },
              {
                "action": {
                  "name": "nixbld24",
                  "uid": 3024,
                  "groupname": "nixbld",
                  "gid": 3000
                },
                "state": "Uncompleted"
              },
              {
                "action": {
                  "name": "nixbld25",
                  "uid": 3025,
                  "groupname": "nixbld",
                  "gid": 3000
                },
                "state": "Uncompleted"
              },
              {
                "action": {
                  "name": "nixbld26",
                  "uid": 3026,
                  "groupname": "nixbld",
                  "gid": 3000
                },
                "state": "Uncompleted"
              },
              {
                "action": {
                  "name": "nixbld27",
                  "uid": 3027,
                  "groupname": "nixbld",
                  "gid": 3000
                },
                "state": "Uncompleted"
              },
              {
                "action": {
                  "name": "nixbld28",
                  "uid": 3028,
                  "groupname": "nixbld",
                  "gid": 3000
                },
                "state": "Uncompleted"
              },
              {
                "action": {
                  "name": "nixbld29",
                  "uid": 3029,
                  "groupname": "nixbld",
                  "gid": 3000
                },
                "state": "Uncompleted"
              },
              {
                "action": {
                  "name": "nixbld30",
                  "uid": 3030,
                  "groupname": "nixbld",
                  "gid": 3000
                },
                "state": "Uncompleted"
              },
              {
                "action": {
                  "name": "nixbld31",
                  "uid": 3031,
                  "groupname": "nixbld",
                  "gid": 3000
                },
                "state": "Uncompleted"
              }
            ]
          },
          "state": "Uncompleted"
        },
        "create_nix_tree": {
          "action": {
            "create_directories": [
              {
                "action": {
                  "path": "/nix/var",
                  "user": null,
                  "group": null,
                  "mode": 493,
                  "force_prune_on_revert": false
                },
                "state": "Uncompleted"
              },
              {
                "action": {
                  "path": "/nix/var/log",
                  "user": null,
                  "group": null,
                  "mode": 493,
                  "force_prune_on_revert": false
                },
                "state": "Uncompleted"
              },
              {
                "action": {
                  "path": "/nix/var/log/nix",
                  "user": null,
                  "group": null,
                  "mode": 493,
                  "force_prune_on_revert": false
                },
                "state": "Uncompleted"
              },
              {
                "action": {
                  "path": "/nix/var/log/nix/drvs",
                  "user": null,
                  "group": null,
                  "mode": 493,
                  "force_prune_on_revert": false
                },
                "state": "Uncompleted"
              },
              {
                "action": {
                  "path": "/nix/var/nix",
                  "user": null,
                  "group": null,
                  "mode": 493,
                  "force_prune_on_revert": false
                },
                "state": "Uncompleted"
              },
              {
                "action": {
                  "path": "/nix/var/nix/db",
                  "user": null,
                  "group": null,
                  "mode": 493,
                  "force_prune_on_revert": false
                },
                "state": "Uncompleted"
              },
              {
                "action": {
                  "path": "/nix/var/nix/gcroots",
                  "user": null,
                  "group": null,
                  "mode": 493,
                  "force_prune_on_revert": false
                },
                "state": "Uncompleted"
              },
              {
                "action": {
                  "path": "/nix/var/nix/gcroots/per-user",
                  "user": null,
                  "group": null,
                  "mode": 493,
                  "force_prune_on_revert": false
                },
                "state": "Uncompleted"
              },
              {
                "action": {
                  "path": "/nix/var/nix/profiles",
                  "user": null,
                  "group": null,
                  "mode": 493,
                  "force_prune_on_revert": false
                },
                "state": "Uncompleted"
              },
              {
                "action": {
                  "path": "/nix/var/nix/profiles/per-user",
                  "user": null,
                  "group": null,
                  "mode": 493,
                  "force_prune_on_revert": false
                },
                "state": "Uncompleted"
              },
              {
                "action": {
                  "path": "/nix/var/nix/temproots",
                  "user": null,
                  "group": null,
                  "mode": 493,
                  "force_prune_on_revert": false
                },
                "state": "Uncompleted"
              },
              {
                "action": {
                  "path": "/nix/var/nix/userpool",
                  "user": null,
                  "group": null,
                  "mode": 493,
                  "force_prune_on_revert": false
                },
                "state": "Uncompleted"
              },
              {
                "action": {
                  "path": "/nix/var/nix/daemon-socket",
                  "user": null,
                  "group": null,
                  "mode": 493,
                  "force_prune_on_revert": false
                },
                "state": "Uncompleted"
              }
            ]
          },
          "state": "Uncompleted"
        },
        "move_unpacked_nix": {
          "action": {
            "src": "/nix/temp-install-dir"
          },
          "state": "Uncompleted"
        }
      },
      "state": "Uncompleted"
    },
    {
      "action": {
        "action": "configure_nix",
        "setup_default_profile": {
          "action": {
            "channels": [
              "nixpkgs"
            ]
          },
          "state": "Uncompleted"
        },
        "configure_shell_profile": {
          "action": {
            "create_directories": [],
            "create_or_insert_into_files": [
              {
                "action": {
                  "path": "/etc/bashrc",
                  "user": null,
                  "group": null,
                  "mode": 493,
                  "buf": "\n# Nix\nif [ -e '/nix/var/nix/profiles/default/etc/profile.d/nix-daemon.sh' ]; then\n    . '/nix/var/nix/profiles/default/etc/profile.d/nix-daemon.sh'\nfi\n# End Nix\n\n        \n",
                  "position": "Beginning"
                },
                "state": "Uncompleted"
              },
              {
                "action": {
                  "path": "/etc/profile.d/nix.sh",
                  "user": null,
                  "group": null,
                  "mode": 493,
                  "buf": "\n# Nix\nif [ -e '/nix/var/nix/profiles/default/etc/profile.d/nix-daemon.sh' ]; then\n    . '/nix/var/nix/profiles/default/etc/profile.d/nix-daemon.sh'\nfi\n# End Nix\n\n        \n",
                  "position": "Beginning"
                },
                "state": "Uncompleted"
              },
              {
                "action": {
                  "path": "/etc/zshenv",
                  "user": null,
                  "group": null,
                  "mode": 493,
                  "buf": "\n# Nix\nif [ -e '/nix/var/nix/profiles/default/etc/profile.d/nix-daemon.sh' ]; then\n    . '/nix/var/nix/profiles/default/etc/profile.d/nix-daemon.sh'\nfi\n# End Nix\n\n        \n",
                  "position": "Beginning"
                },
                "state": "Uncompleted"
              },
              {
                "action": {
                  "path": "/etc/bash.bashrc",
                  "user": null,
                  "group": null,
                  "mode": 493,
                  "buf": "\n# Nix\nif [ -e '/nix/var/nix/profiles/default/etc/profile.d/nix-daemon.sh' ]; then\n    . '/nix/var/nix/profiles/default/etc/profile.d/nix-daemon.sh'\nfi\n# End Nix\n\n        \n",
                  "position": "Beginning"
                },
                "state": "Uncompleted"
              }
            ]
          },
          "state": "Uncompleted"
        },
        "place_channel_configuration": {
          "action": {
            "channels": [
              [
                "nixpkgs",
                "https://nixos.org/channels/nixpkgs-unstable"
              ]
            ],
            "create_file": {
              "action": {
                "path": "/root/.nix-channels",
                "user": null,
                "group": null,
                "mode": 436,
                "buf": "https://nixos.org/channels/nixpkgs-unstable nixpkgs",
                "force": false
              },
              "state": "Uncompleted"
            }
          },
          "state": "Uncompleted"
        },
        "place_nix_configuration": {
          "action": {
            "create_directory": {
              "action": {
                "path": "/etc/nix",
                "user": null,
                "group": null,
                "mode": 493,
                "force_prune_on_revert": false
              },
              "state": "Uncompleted"
            },
            "create_file": {
              "action": {
                "path": "/etc/nix/nix.conf",
                "user": null,
                "group": null,
                "mode": 436,
                "buf": "\n\nbuild-users-group = nixbld\n\nexperimental-features = nix-command flakes\n\nauto-optimise-store = true\n",
                "force": false
<<<<<<< HEAD
            },
            "state": "Uncompleted"
        },
        {
            "action": {
                "action": "start_systemd_unit",
                "unit": "ensure-symlinked-units-resolve.service"
            },
            "state": "Uncompleted"
        },
        {
            "action": {
                "action": "provision_nix",
                "fetch_nix": {
                    "action": {
                        "url": "https://releases.nixos.org/nix/nix-2.11.1/nix-2.11.1-x86_64-linux.tar.xz",
                        "dest": "/nix/temp-install-dir"
                    },
                    "state": "Uncompleted"
                },
                "create_users_and_group": {
                    "action": {
                        "nix_build_user_count": 32,
                        "nix_build_group_name": "nixbld",
                        "nix_build_group_id": 3000,
                        "nix_build_user_prefix": "nixbld",
                        "nix_build_user_id_base": 3000,
                        "create_group": {
                            "action": {
                                "name": "nixbld",
                                "gid": 3000
                            },
                            "state": "Uncompleted"
                        },
                        "create_users": [
                            {
                                "action": {
                                    "name": "nixbld0",
                                    "uid": 3000,
                                    "groupname": "nixbld",
                                    "gid": 3000
                                },
                                "state": "Uncompleted"
                            },
                            {
                                "action": {
                                    "name": "nixbld1",
                                    "uid": 3001,
                                    "groupname": "nixbld",
                                    "gid": 3000
                                },
                                "state": "Uncompleted"
                            },
                            {
                                "action": {
                                    "name": "nixbld2",
                                    "uid": 3002,
                                    "groupname": "nixbld",
                                    "gid": 3000
                                },
                                "state": "Uncompleted"
                            },
                            {
                                "action": {
                                    "name": "nixbld3",
                                    "uid": 3003,
                                    "groupname": "nixbld",
                                    "gid": 3000
                                },
                                "state": "Uncompleted"
                            },
                            {
                                "action": {
                                    "name": "nixbld4",
                                    "uid": 3004,
                                    "groupname": "nixbld",
                                    "gid": 3000
                                },
                                "state": "Uncompleted"
                            },
                            {
                                "action": {
                                    "name": "nixbld5",
                                    "uid": 3005,
                                    "groupname": "nixbld",
                                    "gid": 3000
                                },
                                "state": "Uncompleted"
                            },
                            {
                                "action": {
                                    "name": "nixbld6",
                                    "uid": 3006,
                                    "groupname": "nixbld",
                                    "gid": 3000
                                },
                                "state": "Uncompleted"
                            },
                            {
                                "action": {
                                    "name": "nixbld7",
                                    "uid": 3007,
                                    "groupname": "nixbld",
                                    "gid": 3000
                                },
                                "state": "Uncompleted"
                            },
                            {
                                "action": {
                                    "name": "nixbld8",
                                    "uid": 3008,
                                    "groupname": "nixbld",
                                    "gid": 3000
                                },
                                "state": "Uncompleted"
                            },
                            {
                                "action": {
                                    "name": "nixbld9",
                                    "uid": 3009,
                                    "groupname": "nixbld",
                                    "gid": 3000
                                },
                                "state": "Uncompleted"
                            },
                            {
                                "action": {
                                    "name": "nixbld10",
                                    "uid": 3010,
                                    "groupname": "nixbld",
                                    "gid": 3000
                                },
                                "state": "Uncompleted"
                            },
                            {
                                "action": {
                                    "name": "nixbld11",
                                    "uid": 3011,
                                    "groupname": "nixbld",
                                    "gid": 3000
                                },
                                "state": "Uncompleted"
                            },
                            {
                                "action": {
                                    "name": "nixbld12",
                                    "uid": 3012,
                                    "groupname": "nixbld",
                                    "gid": 3000
                                },
                                "state": "Uncompleted"
                            },
                            {
                                "action": {
                                    "name": "nixbld13",
                                    "uid": 3013,
                                    "groupname": "nixbld",
                                    "gid": 3000
                                },
                                "state": "Uncompleted"
                            },
                            {
                                "action": {
                                    "name": "nixbld14",
                                    "uid": 3014,
                                    "groupname": "nixbld",
                                    "gid": 3000
                                },
                                "state": "Uncompleted"
                            },
                            {
                                "action": {
                                    "name": "nixbld15",
                                    "uid": 3015,
                                    "groupname": "nixbld",
                                    "gid": 3000
                                },
                                "state": "Uncompleted"
                            },
                            {
                                "action": {
                                    "name": "nixbld16",
                                    "uid": 3016,
                                    "groupname": "nixbld",
                                    "gid": 3000
                                },
                                "state": "Uncompleted"
                            },
                            {
                                "action": {
                                    "name": "nixbld17",
                                    "uid": 3017,
                                    "groupname": "nixbld",
                                    "gid": 3000
                                },
                                "state": "Uncompleted"
                            },
                            {
                                "action": {
                                    "name": "nixbld18",
                                    "uid": 3018,
                                    "groupname": "nixbld",
                                    "gid": 3000
                                },
                                "state": "Uncompleted"
                            },
                            {
                                "action": {
                                    "name": "nixbld19",
                                    "uid": 3019,
                                    "groupname": "nixbld",
                                    "gid": 3000
                                },
                                "state": "Uncompleted"
                            },
                            {
                                "action": {
                                    "name": "nixbld20",
                                    "uid": 3020,
                                    "groupname": "nixbld",
                                    "gid": 3000
                                },
                                "state": "Uncompleted"
                            },
                            {
                                "action": {
                                    "name": "nixbld21",
                                    "uid": 3021,
                                    "groupname": "nixbld",
                                    "gid": 3000
                                },
                                "state": "Uncompleted"
                            },
                            {
                                "action": {
                                    "name": "nixbld22",
                                    "uid": 3022,
                                    "groupname": "nixbld",
                                    "gid": 3000
                                },
                                "state": "Uncompleted"
                            },
                            {
                                "action": {
                                    "name": "nixbld23",
                                    "uid": 3023,
                                    "groupname": "nixbld",
                                    "gid": 3000
                                },
                                "state": "Uncompleted"
                            },
                            {
                                "action": {
                                    "name": "nixbld24",
                                    "uid": 3024,
                                    "groupname": "nixbld",
                                    "gid": 3000
                                },
                                "state": "Uncompleted"
                            },
                            {
                                "action": {
                                    "name": "nixbld25",
                                    "uid": 3025,
                                    "groupname": "nixbld",
                                    "gid": 3000
                                },
                                "state": "Uncompleted"
                            },
                            {
                                "action": {
                                    "name": "nixbld26",
                                    "uid": 3026,
                                    "groupname": "nixbld",
                                    "gid": 3000
                                },
                                "state": "Uncompleted"
                            },
                            {
                                "action": {
                                    "name": "nixbld27",
                                    "uid": 3027,
                                    "groupname": "nixbld",
                                    "gid": 3000
                                },
                                "state": "Uncompleted"
                            },
                            {
                                "action": {
                                    "name": "nixbld28",
                                    "uid": 3028,
                                    "groupname": "nixbld",
                                    "gid": 3000
                                },
                                "state": "Uncompleted"
                            },
                            {
                                "action": {
                                    "name": "nixbld29",
                                    "uid": 3029,
                                    "groupname": "nixbld",
                                    "gid": 3000
                                },
                                "state": "Uncompleted"
                            },
                            {
                                "action": {
                                    "name": "nixbld30",
                                    "uid": 3030,
                                    "groupname": "nixbld",
                                    "gid": 3000
                                },
                                "state": "Uncompleted"
                            },
                            {
                                "action": {
                                    "name": "nixbld31",
                                    "uid": 3031,
                                    "groupname": "nixbld",
                                    "gid": 3000
                                },
                                "state": "Uncompleted"
                            }
                        ]
                    },
                    "state": "Uncompleted"
                },
                "create_nix_tree": {
                    "action": {
                        "create_directories": [
                            {
                                "action": {
                                    "path": "/nix/var",
                                    "user": null,
                                    "group": null,
                                    "mode": 493,
                                    "force_prune_on_revert": false
                                },
                                "state": "Uncompleted"
                            },
                            {
                                "action": {
                                    "path": "/nix/var/log",
                                    "user": null,
                                    "group": null,
                                    "mode": 493,
                                    "force_prune_on_revert": false
                                },
                                "state": "Uncompleted"
                            },
                            {
                                "action": {
                                    "path": "/nix/var/log/nix",
                                    "user": null,
                                    "group": null,
                                    "mode": 493,
                                    "force_prune_on_revert": false
                                },
                                "state": "Uncompleted"
                            },
                            {
                                "action": {
                                    "path": "/nix/var/log/nix/drvs",
                                    "user": null,
                                    "group": null,
                                    "mode": 493,
                                    "force_prune_on_revert": false
                                },
                                "state": "Uncompleted"
                            },
                            {
                                "action": {
                                    "path": "/nix/var/nix",
                                    "user": null,
                                    "group": null,
                                    "mode": 493,
                                    "force_prune_on_revert": false
                                },
                                "state": "Uncompleted"
                            },
                            {
                                "action": {
                                    "path": "/nix/var/nix/db",
                                    "user": null,
                                    "group": null,
                                    "mode": 493,
                                    "force_prune_on_revert": false
                                },
                                "state": "Uncompleted"
                            },
                            {
                                "action": {
                                    "path": "/nix/var/nix/gcroots",
                                    "user": null,
                                    "group": null,
                                    "mode": 493,
                                    "force_prune_on_revert": false
                                },
                                "state": "Uncompleted"
                            },
                            {
                                "action": {
                                    "path": "/nix/var/nix/gcroots/per-user",
                                    "user": null,
                                    "group": null,
                                    "mode": 493,
                                    "force_prune_on_revert": false
                                },
                                "state": "Uncompleted"
                            },
                            {
                                "action": {
                                    "path": "/nix/var/nix/profiles",
                                    "user": null,
                                    "group": null,
                                    "mode": 493,
                                    "force_prune_on_revert": false
                                },
                                "state": "Uncompleted"
                            },
                            {
                                "action": {
                                    "path": "/nix/var/nix/profiles/per-user",
                                    "user": null,
                                    "group": null,
                                    "mode": 493,
                                    "force_prune_on_revert": false
                                },
                                "state": "Uncompleted"
                            },
                            {
                                "action": {
                                    "path": "/nix/var/nix/temproots",
                                    "user": null,
                                    "group": null,
                                    "mode": 493,
                                    "force_prune_on_revert": false
                                },
                                "state": "Uncompleted"
                            },
                            {
                                "action": {
                                    "path": "/nix/var/nix/userpool",
                                    "user": null,
                                    "group": null,
                                    "mode": 493,
                                    "force_prune_on_revert": false
                                },
                                "state": "Uncompleted"
                            },
                            {
                                "action": {
                                    "path": "/nix/var/nix/daemon-socket",
                                    "user": null,
                                    "group": null,
                                    "mode": 493,
                                    "force_prune_on_revert": false
                                },
                                "state": "Uncompleted"
                            }
                        ]
                    },
                    "state": "Uncompleted"
                },
                "move_unpacked_nix": {
                    "action": {
                        "src": "/nix/temp-install-dir"
                    },
                    "state": "Uncompleted"
                }
            },
            "state": "Uncompleted"
        },
        {
            "action": {
                "action": "configure_nix",
                "setup_default_profile": {
                    "action": {
                        "channels": [
                            "nixpkgs"
                        ]
                    },
                    "state": "Uncompleted"
                },
                "configure_shell_profile": {
                    "action": {
                        "create_directories": [],
                        "create_or_append_files": [
                            {
                                "action": {
                                    "path": "/etc/bashrc",
                                    "user": null,
                                    "group": null,
                                    "mode": 493,
                                    "buf": "\n# Nix\nif [ -e '/nix/var/nix/profiles/default/etc/profile.d/nix-daemon.sh' ]; then\n    . '/nix/var/nix/profiles/default/etc/profile.d/nix-daemon.sh'\nfi\n# End Nix\n\n        \n"
                                },
                                "state": "Uncompleted"
                            },
                            {
                                "action": {
                                    "path": "/etc/profile.d/nix.sh",
                                    "user": null,
                                    "group": null,
                                    "mode": 493,
                                    "buf": "\n# Nix\nif [ -e '/nix/var/nix/profiles/default/etc/profile.d/nix-daemon.sh' ]; then\n    . '/nix/var/nix/profiles/default/etc/profile.d/nix-daemon.sh'\nfi\n# End Nix\n\n        \n"
                                },
                                "state": "Uncompleted"
                            },
                            {
                                "action": {
                                    "path": "/etc/zshrc",
                                    "user": null,
                                    "group": null,
                                    "mode": 493,
                                    "buf": "\n# Nix\nif [ -e '/nix/var/nix/profiles/default/etc/profile.d/nix-daemon.sh' ]; then\n    . '/nix/var/nix/profiles/default/etc/profile.d/nix-daemon.sh'\nfi\n# End Nix\n\n        \n"
                                },
                                "state": "Uncompleted"
                            },
                            {
                                "action": {
                                    "path": "/etc/bash.bashrc",
                                    "user": null,
                                    "group": null,
                                    "mode": 493,
                                    "buf": "\n# Nix\nif [ -e '/nix/var/nix/profiles/default/etc/profile.d/nix-daemon.sh' ]; then\n    . '/nix/var/nix/profiles/default/etc/profile.d/nix-daemon.sh'\nfi\n# End Nix\n\n        \n"
                                },
                                "state": "Uncompleted"
                            }
                        ]
                    },
                    "state": "Uncompleted"
                },
                "place_channel_configuration": {
                    "action": {
                        "channels": [
                            [
                                "nixpkgs",
                                "https://nixos.org/channels/nixpkgs-unstable"
                            ]
                        ],
                        "create_file": {
                            "action": {
                                "path": "/root/.nix-channels",
                                "user": null,
                                "group": null,
                                "mode": 436,
                                "buf": "https://nixos.org/channels/nixpkgs-unstable nixpkgs",
                                "force": false
                            },
                            "state": "Uncompleted"
                        }
                    },
                    "state": "Uncompleted"
                },
                "place_nix_configuration": {
                    "action": {
                        "create_directory": {
                            "action": {
                                "path": "/etc/nix",
                                "user": null,
                                "group": null,
                                "mode": 493,
                                "force_prune_on_revert": false
                            },
                            "state": "Uncompleted"
                        },
                        "create_file": {
                            "action": {
                                "path": "/etc/nix/nix.conf",
                                "user": null,
                                "group": null,
                                "mode": 436,
                                "buf": "\n\nbuild-users-group = nixbld\n\nexperimental-features = nix-command flakes\n\nauto-optimise-store = true\n",
                                "force": false
                            },
                            "state": "Uncompleted"
                        }
                    },
                    "state": "Uncompleted"
                },
                "configure_nix_daemon_service": {
                    "action": {},
                    "state": "Uncompleted"
                }
            },
            "state": "Uncompleted"
        },
        {
            "action": {
                "action": "start_systemd_unit",
                "unit": "nix-daemon.socket"
            },
            "state": "Uncompleted"
        }
    ],
    "planner": {
        "planner": "steam-deck",
        "persistence": "/home/nix",
        "settings": {
            "channels": [
                [
                    "nixpkgs",
                    "https://nixos.org/channels/nixpkgs-unstable"
                ]
            ],
            "modify_profile": true,
            "nix_build_user_count": 32,
            "nix_build_group_name": "nixbld",
            "nix_build_group_id": 3000,
            "nix_build_user_prefix": "nixbld",
            "nix_build_user_id_base": 3000,
            "nix_package_url": "https://releases.nixos.org/nix/nix-2.11.1/nix-2.11.1-x86_64-linux.tar.xz",
            "extra_conf": [],
            "force": false
=======
              },
              "state": "Uncompleted"
            }
          },
          "state": "Uncompleted"
        },
        "configure_nix_daemon_service": {
          "action": {},
          "state": "Uncompleted"
>>>>>>> 6fbe857c
        }
      },
      "state": "Uncompleted"
    }
  ],
  "planner": {
    "planner": "steam-deck",
    "persistence": "/home/nix",
    "settings": {
      "channels": [
        [
          "nixpkgs",
          "https://nixos.org/channels/nixpkgs-unstable"
        ]
      ],
      "modify_profile": true,
      "daemon_user_count": 32,
      "nix_build_group_name": "nixbld",
      "nix_build_group_id": 3000,
      "nix_build_user_prefix": "nixbld",
      "nix_build_user_id_base": 3000,
      "nix_package_url": "https://releases.nixos.org/nix/nix-2.12.0/nix-2.12.0-x86_64-linux.tar.xz",
      "extra_conf": [],
      "force": false
    }
  }
}<|MERGE_RESOLUTION|>--- conflicted
+++ resolved
@@ -67,7 +67,7 @@
         },
         "create_users_and_group": {
           "action": {
-            "daemon_user_count": 32,
+            "nix_build_user_count": 32,
             "nix_build_group_name": "nixbld",
             "nix_build_group_id": 3000,
             "nix_build_user_prefix": "nixbld",
@@ -623,622 +623,6 @@
                 "mode": 436,
                 "buf": "\n\nbuild-users-group = nixbld\n\nexperimental-features = nix-command flakes\n\nauto-optimise-store = true\n",
                 "force": false
-<<<<<<< HEAD
-            },
-            "state": "Uncompleted"
-        },
-        {
-            "action": {
-                "action": "start_systemd_unit",
-                "unit": "ensure-symlinked-units-resolve.service"
-            },
-            "state": "Uncompleted"
-        },
-        {
-            "action": {
-                "action": "provision_nix",
-                "fetch_nix": {
-                    "action": {
-                        "url": "https://releases.nixos.org/nix/nix-2.11.1/nix-2.11.1-x86_64-linux.tar.xz",
-                        "dest": "/nix/temp-install-dir"
-                    },
-                    "state": "Uncompleted"
-                },
-                "create_users_and_group": {
-                    "action": {
-                        "nix_build_user_count": 32,
-                        "nix_build_group_name": "nixbld",
-                        "nix_build_group_id": 3000,
-                        "nix_build_user_prefix": "nixbld",
-                        "nix_build_user_id_base": 3000,
-                        "create_group": {
-                            "action": {
-                                "name": "nixbld",
-                                "gid": 3000
-                            },
-                            "state": "Uncompleted"
-                        },
-                        "create_users": [
-                            {
-                                "action": {
-                                    "name": "nixbld0",
-                                    "uid": 3000,
-                                    "groupname": "nixbld",
-                                    "gid": 3000
-                                },
-                                "state": "Uncompleted"
-                            },
-                            {
-                                "action": {
-                                    "name": "nixbld1",
-                                    "uid": 3001,
-                                    "groupname": "nixbld",
-                                    "gid": 3000
-                                },
-                                "state": "Uncompleted"
-                            },
-                            {
-                                "action": {
-                                    "name": "nixbld2",
-                                    "uid": 3002,
-                                    "groupname": "nixbld",
-                                    "gid": 3000
-                                },
-                                "state": "Uncompleted"
-                            },
-                            {
-                                "action": {
-                                    "name": "nixbld3",
-                                    "uid": 3003,
-                                    "groupname": "nixbld",
-                                    "gid": 3000
-                                },
-                                "state": "Uncompleted"
-                            },
-                            {
-                                "action": {
-                                    "name": "nixbld4",
-                                    "uid": 3004,
-                                    "groupname": "nixbld",
-                                    "gid": 3000
-                                },
-                                "state": "Uncompleted"
-                            },
-                            {
-                                "action": {
-                                    "name": "nixbld5",
-                                    "uid": 3005,
-                                    "groupname": "nixbld",
-                                    "gid": 3000
-                                },
-                                "state": "Uncompleted"
-                            },
-                            {
-                                "action": {
-                                    "name": "nixbld6",
-                                    "uid": 3006,
-                                    "groupname": "nixbld",
-                                    "gid": 3000
-                                },
-                                "state": "Uncompleted"
-                            },
-                            {
-                                "action": {
-                                    "name": "nixbld7",
-                                    "uid": 3007,
-                                    "groupname": "nixbld",
-                                    "gid": 3000
-                                },
-                                "state": "Uncompleted"
-                            },
-                            {
-                                "action": {
-                                    "name": "nixbld8",
-                                    "uid": 3008,
-                                    "groupname": "nixbld",
-                                    "gid": 3000
-                                },
-                                "state": "Uncompleted"
-                            },
-                            {
-                                "action": {
-                                    "name": "nixbld9",
-                                    "uid": 3009,
-                                    "groupname": "nixbld",
-                                    "gid": 3000
-                                },
-                                "state": "Uncompleted"
-                            },
-                            {
-                                "action": {
-                                    "name": "nixbld10",
-                                    "uid": 3010,
-                                    "groupname": "nixbld",
-                                    "gid": 3000
-                                },
-                                "state": "Uncompleted"
-                            },
-                            {
-                                "action": {
-                                    "name": "nixbld11",
-                                    "uid": 3011,
-                                    "groupname": "nixbld",
-                                    "gid": 3000
-                                },
-                                "state": "Uncompleted"
-                            },
-                            {
-                                "action": {
-                                    "name": "nixbld12",
-                                    "uid": 3012,
-                                    "groupname": "nixbld",
-                                    "gid": 3000
-                                },
-                                "state": "Uncompleted"
-                            },
-                            {
-                                "action": {
-                                    "name": "nixbld13",
-                                    "uid": 3013,
-                                    "groupname": "nixbld",
-                                    "gid": 3000
-                                },
-                                "state": "Uncompleted"
-                            },
-                            {
-                                "action": {
-                                    "name": "nixbld14",
-                                    "uid": 3014,
-                                    "groupname": "nixbld",
-                                    "gid": 3000
-                                },
-                                "state": "Uncompleted"
-                            },
-                            {
-                                "action": {
-                                    "name": "nixbld15",
-                                    "uid": 3015,
-                                    "groupname": "nixbld",
-                                    "gid": 3000
-                                },
-                                "state": "Uncompleted"
-                            },
-                            {
-                                "action": {
-                                    "name": "nixbld16",
-                                    "uid": 3016,
-                                    "groupname": "nixbld",
-                                    "gid": 3000
-                                },
-                                "state": "Uncompleted"
-                            },
-                            {
-                                "action": {
-                                    "name": "nixbld17",
-                                    "uid": 3017,
-                                    "groupname": "nixbld",
-                                    "gid": 3000
-                                },
-                                "state": "Uncompleted"
-                            },
-                            {
-                                "action": {
-                                    "name": "nixbld18",
-                                    "uid": 3018,
-                                    "groupname": "nixbld",
-                                    "gid": 3000
-                                },
-                                "state": "Uncompleted"
-                            },
-                            {
-                                "action": {
-                                    "name": "nixbld19",
-                                    "uid": 3019,
-                                    "groupname": "nixbld",
-                                    "gid": 3000
-                                },
-                                "state": "Uncompleted"
-                            },
-                            {
-                                "action": {
-                                    "name": "nixbld20",
-                                    "uid": 3020,
-                                    "groupname": "nixbld",
-                                    "gid": 3000
-                                },
-                                "state": "Uncompleted"
-                            },
-                            {
-                                "action": {
-                                    "name": "nixbld21",
-                                    "uid": 3021,
-                                    "groupname": "nixbld",
-                                    "gid": 3000
-                                },
-                                "state": "Uncompleted"
-                            },
-                            {
-                                "action": {
-                                    "name": "nixbld22",
-                                    "uid": 3022,
-                                    "groupname": "nixbld",
-                                    "gid": 3000
-                                },
-                                "state": "Uncompleted"
-                            },
-                            {
-                                "action": {
-                                    "name": "nixbld23",
-                                    "uid": 3023,
-                                    "groupname": "nixbld",
-                                    "gid": 3000
-                                },
-                                "state": "Uncompleted"
-                            },
-                            {
-                                "action": {
-                                    "name": "nixbld24",
-                                    "uid": 3024,
-                                    "groupname": "nixbld",
-                                    "gid": 3000
-                                },
-                                "state": "Uncompleted"
-                            },
-                            {
-                                "action": {
-                                    "name": "nixbld25",
-                                    "uid": 3025,
-                                    "groupname": "nixbld",
-                                    "gid": 3000
-                                },
-                                "state": "Uncompleted"
-                            },
-                            {
-                                "action": {
-                                    "name": "nixbld26",
-                                    "uid": 3026,
-                                    "groupname": "nixbld",
-                                    "gid": 3000
-                                },
-                                "state": "Uncompleted"
-                            },
-                            {
-                                "action": {
-                                    "name": "nixbld27",
-                                    "uid": 3027,
-                                    "groupname": "nixbld",
-                                    "gid": 3000
-                                },
-                                "state": "Uncompleted"
-                            },
-                            {
-                                "action": {
-                                    "name": "nixbld28",
-                                    "uid": 3028,
-                                    "groupname": "nixbld",
-                                    "gid": 3000
-                                },
-                                "state": "Uncompleted"
-                            },
-                            {
-                                "action": {
-                                    "name": "nixbld29",
-                                    "uid": 3029,
-                                    "groupname": "nixbld",
-                                    "gid": 3000
-                                },
-                                "state": "Uncompleted"
-                            },
-                            {
-                                "action": {
-                                    "name": "nixbld30",
-                                    "uid": 3030,
-                                    "groupname": "nixbld",
-                                    "gid": 3000
-                                },
-                                "state": "Uncompleted"
-                            },
-                            {
-                                "action": {
-                                    "name": "nixbld31",
-                                    "uid": 3031,
-                                    "groupname": "nixbld",
-                                    "gid": 3000
-                                },
-                                "state": "Uncompleted"
-                            }
-                        ]
-                    },
-                    "state": "Uncompleted"
-                },
-                "create_nix_tree": {
-                    "action": {
-                        "create_directories": [
-                            {
-                                "action": {
-                                    "path": "/nix/var",
-                                    "user": null,
-                                    "group": null,
-                                    "mode": 493,
-                                    "force_prune_on_revert": false
-                                },
-                                "state": "Uncompleted"
-                            },
-                            {
-                                "action": {
-                                    "path": "/nix/var/log",
-                                    "user": null,
-                                    "group": null,
-                                    "mode": 493,
-                                    "force_prune_on_revert": false
-                                },
-                                "state": "Uncompleted"
-                            },
-                            {
-                                "action": {
-                                    "path": "/nix/var/log/nix",
-                                    "user": null,
-                                    "group": null,
-                                    "mode": 493,
-                                    "force_prune_on_revert": false
-                                },
-                                "state": "Uncompleted"
-                            },
-                            {
-                                "action": {
-                                    "path": "/nix/var/log/nix/drvs",
-                                    "user": null,
-                                    "group": null,
-                                    "mode": 493,
-                                    "force_prune_on_revert": false
-                                },
-                                "state": "Uncompleted"
-                            },
-                            {
-                                "action": {
-                                    "path": "/nix/var/nix",
-                                    "user": null,
-                                    "group": null,
-                                    "mode": 493,
-                                    "force_prune_on_revert": false
-                                },
-                                "state": "Uncompleted"
-                            },
-                            {
-                                "action": {
-                                    "path": "/nix/var/nix/db",
-                                    "user": null,
-                                    "group": null,
-                                    "mode": 493,
-                                    "force_prune_on_revert": false
-                                },
-                                "state": "Uncompleted"
-                            },
-                            {
-                                "action": {
-                                    "path": "/nix/var/nix/gcroots",
-                                    "user": null,
-                                    "group": null,
-                                    "mode": 493,
-                                    "force_prune_on_revert": false
-                                },
-                                "state": "Uncompleted"
-                            },
-                            {
-                                "action": {
-                                    "path": "/nix/var/nix/gcroots/per-user",
-                                    "user": null,
-                                    "group": null,
-                                    "mode": 493,
-                                    "force_prune_on_revert": false
-                                },
-                                "state": "Uncompleted"
-                            },
-                            {
-                                "action": {
-                                    "path": "/nix/var/nix/profiles",
-                                    "user": null,
-                                    "group": null,
-                                    "mode": 493,
-                                    "force_prune_on_revert": false
-                                },
-                                "state": "Uncompleted"
-                            },
-                            {
-                                "action": {
-                                    "path": "/nix/var/nix/profiles/per-user",
-                                    "user": null,
-                                    "group": null,
-                                    "mode": 493,
-                                    "force_prune_on_revert": false
-                                },
-                                "state": "Uncompleted"
-                            },
-                            {
-                                "action": {
-                                    "path": "/nix/var/nix/temproots",
-                                    "user": null,
-                                    "group": null,
-                                    "mode": 493,
-                                    "force_prune_on_revert": false
-                                },
-                                "state": "Uncompleted"
-                            },
-                            {
-                                "action": {
-                                    "path": "/nix/var/nix/userpool",
-                                    "user": null,
-                                    "group": null,
-                                    "mode": 493,
-                                    "force_prune_on_revert": false
-                                },
-                                "state": "Uncompleted"
-                            },
-                            {
-                                "action": {
-                                    "path": "/nix/var/nix/daemon-socket",
-                                    "user": null,
-                                    "group": null,
-                                    "mode": 493,
-                                    "force_prune_on_revert": false
-                                },
-                                "state": "Uncompleted"
-                            }
-                        ]
-                    },
-                    "state": "Uncompleted"
-                },
-                "move_unpacked_nix": {
-                    "action": {
-                        "src": "/nix/temp-install-dir"
-                    },
-                    "state": "Uncompleted"
-                }
-            },
-            "state": "Uncompleted"
-        },
-        {
-            "action": {
-                "action": "configure_nix",
-                "setup_default_profile": {
-                    "action": {
-                        "channels": [
-                            "nixpkgs"
-                        ]
-                    },
-                    "state": "Uncompleted"
-                },
-                "configure_shell_profile": {
-                    "action": {
-                        "create_directories": [],
-                        "create_or_append_files": [
-                            {
-                                "action": {
-                                    "path": "/etc/bashrc",
-                                    "user": null,
-                                    "group": null,
-                                    "mode": 493,
-                                    "buf": "\n# Nix\nif [ -e '/nix/var/nix/profiles/default/etc/profile.d/nix-daemon.sh' ]; then\n    . '/nix/var/nix/profiles/default/etc/profile.d/nix-daemon.sh'\nfi\n# End Nix\n\n        \n"
-                                },
-                                "state": "Uncompleted"
-                            },
-                            {
-                                "action": {
-                                    "path": "/etc/profile.d/nix.sh",
-                                    "user": null,
-                                    "group": null,
-                                    "mode": 493,
-                                    "buf": "\n# Nix\nif [ -e '/nix/var/nix/profiles/default/etc/profile.d/nix-daemon.sh' ]; then\n    . '/nix/var/nix/profiles/default/etc/profile.d/nix-daemon.sh'\nfi\n# End Nix\n\n        \n"
-                                },
-                                "state": "Uncompleted"
-                            },
-                            {
-                                "action": {
-                                    "path": "/etc/zshrc",
-                                    "user": null,
-                                    "group": null,
-                                    "mode": 493,
-                                    "buf": "\n# Nix\nif [ -e '/nix/var/nix/profiles/default/etc/profile.d/nix-daemon.sh' ]; then\n    . '/nix/var/nix/profiles/default/etc/profile.d/nix-daemon.sh'\nfi\n# End Nix\n\n        \n"
-                                },
-                                "state": "Uncompleted"
-                            },
-                            {
-                                "action": {
-                                    "path": "/etc/bash.bashrc",
-                                    "user": null,
-                                    "group": null,
-                                    "mode": 493,
-                                    "buf": "\n# Nix\nif [ -e '/nix/var/nix/profiles/default/etc/profile.d/nix-daemon.sh' ]; then\n    . '/nix/var/nix/profiles/default/etc/profile.d/nix-daemon.sh'\nfi\n# End Nix\n\n        \n"
-                                },
-                                "state": "Uncompleted"
-                            }
-                        ]
-                    },
-                    "state": "Uncompleted"
-                },
-                "place_channel_configuration": {
-                    "action": {
-                        "channels": [
-                            [
-                                "nixpkgs",
-                                "https://nixos.org/channels/nixpkgs-unstable"
-                            ]
-                        ],
-                        "create_file": {
-                            "action": {
-                                "path": "/root/.nix-channels",
-                                "user": null,
-                                "group": null,
-                                "mode": 436,
-                                "buf": "https://nixos.org/channels/nixpkgs-unstable nixpkgs",
-                                "force": false
-                            },
-                            "state": "Uncompleted"
-                        }
-                    },
-                    "state": "Uncompleted"
-                },
-                "place_nix_configuration": {
-                    "action": {
-                        "create_directory": {
-                            "action": {
-                                "path": "/etc/nix",
-                                "user": null,
-                                "group": null,
-                                "mode": 493,
-                                "force_prune_on_revert": false
-                            },
-                            "state": "Uncompleted"
-                        },
-                        "create_file": {
-                            "action": {
-                                "path": "/etc/nix/nix.conf",
-                                "user": null,
-                                "group": null,
-                                "mode": 436,
-                                "buf": "\n\nbuild-users-group = nixbld\n\nexperimental-features = nix-command flakes\n\nauto-optimise-store = true\n",
-                                "force": false
-                            },
-                            "state": "Uncompleted"
-                        }
-                    },
-                    "state": "Uncompleted"
-                },
-                "configure_nix_daemon_service": {
-                    "action": {},
-                    "state": "Uncompleted"
-                }
-            },
-            "state": "Uncompleted"
-        },
-        {
-            "action": {
-                "action": "start_systemd_unit",
-                "unit": "nix-daemon.socket"
-            },
-            "state": "Uncompleted"
-        }
-    ],
-    "planner": {
-        "planner": "steam-deck",
-        "persistence": "/home/nix",
-        "settings": {
-            "channels": [
-                [
-                    "nixpkgs",
-                    "https://nixos.org/channels/nixpkgs-unstable"
-                ]
-            ],
-            "modify_profile": true,
-            "nix_build_user_count": 32,
-            "nix_build_group_name": "nixbld",
-            "nix_build_group_id": 3000,
-            "nix_build_user_prefix": "nixbld",
-            "nix_build_user_id_base": 3000,
-            "nix_package_url": "https://releases.nixos.org/nix/nix-2.11.1/nix-2.11.1-x86_64-linux.tar.xz",
-            "extra_conf": [],
-            "force": false
-=======
               },
               "state": "Uncompleted"
             }
@@ -1248,7 +632,6 @@
         "configure_nix_daemon_service": {
           "action": {},
           "state": "Uncompleted"
->>>>>>> 6fbe857c
         }
       },
       "state": "Uncompleted"
@@ -1265,7 +648,7 @@
         ]
       ],
       "modify_profile": true,
-      "daemon_user_count": 32,
+      "nix_build_user_count": 32,
       "nix_build_group_name": "nixbld",
       "nix_build_group_id": 3000,
       "nix_build_user_prefix": "nixbld",
